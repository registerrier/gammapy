--- conflicted
+++ resolved
@@ -60,14 +60,9 @@
         "*** Enter the following commands below to get started with this version of Gammapy"
     )
     print(f"cd {outfolder}")
-<<<<<<< HEAD
-    print(f"conda env create -f gammapy-{release}-environment.yml")
-    print(f"conda activate gammapy-{release}")
-=======
     if __version__ != release:
         print(f"conda env create -f gammapy-{release}-environment.yml")
         print(f"conda activate gammapy-{release}")
->>>>>>> e744b42c
     print("jupyter lab")
     print("")
 
