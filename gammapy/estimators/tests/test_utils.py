--- conflicted
+++ resolved
@@ -2,14 +2,9 @@
 import pytest
 import numpy as np
 from numpy.testing import assert_allclose
-<<<<<<< HEAD
 from astropy.table import Column, Table
 from astropy.time import Time
 from gammapy.estimators import FluxPoints
-from gammapy.estimators.utils import (
-    compute_lightcurve_fvar,
-    find_peaks,
-=======
 import astropy.units as u
 from astropy.coordinates import SkyCoord
 from gammapy.datasets import MapDataset
@@ -17,8 +12,8 @@
 from gammapy.estimators.utils import (
     find_peaks,
     find_peaks_in_flux_map,
->>>>>>> 51445188
     resample_energy_edges,
+    compute_lightcurve_fvar,
 )
 from gammapy.maps import Map, MapAxis
 from gammapy.utils.testing import requires_data
