# Licensed under a 3-clause BSD style license - see LICENSE.rst
import logging
import astropy.units as u
from astropy.table import Table
from regions import PointSkyRegion
<<<<<<< HEAD
from gammapy.irf import EDispKernelMap, PSFMap, RecoPSFMap
=======
from gammapy.irf import EDispKernelMap, PSFMap
from gammapy.data.pointing import PointingMode
>>>>>>> c1293b98
from gammapy.maps import Map
from .core import Maker
from .utils import (
    make_counts_rad_max,
    make_edisp_kernel_map,
    make_edisp_map,
    make_map_background_irf,
    make_map_exposure_true_energy,
    make_psf_map,
)

__all__ = ["MapDatasetMaker"]

log = logging.getLogger(__name__)


class MapDatasetMaker(Maker):
    """Make binned maps for a single IACT observation.

    Parameters
    ----------
    selection : list
        List of str, selecting which maps to make.
        Available: 'counts', 'exposure', 'background', 'psf', 'edisp'
        By default, all maps are made.
    background_oversampling : int
        Background evaluation oversampling factor in energy.
    background_interp_missing_data: bool
        Interpolate missing values in background 3d map.
        Default is True, have to be set to True for CTA IRF.

    Examples
    --------
    This example shows how to run the MapMaker for a single observation

    >>> from gammapy.data import DataStore
    >>> from gammapy.datasets import MapDataset
    >>> from gammapy.maps import WcsGeom, MapAxis
    >>> from gammapy.makers import MapDatasetMaker

    >>>  #load an observation
    >>> data_store = DataStore.from_dir("$GAMMAPY_DATA/hess-dl3-dr1")
    >>> obs = data_store.obs(23523)

    >>> #prepare the geom
    >>> energy_axis = MapAxis.from_energy_bounds(1.0, 10.0, 4, unit="TeV")
    >>> energy_axis_true = MapAxis.from_energy_bounds( 0.5, 20, 10, unit="TeV", name="energy_true")
    >>> geom = WcsGeom.create(skydir=(83.633, 22.014), binsz=0.02, width=(2, 2), frame="icrs", proj="CAR", axes=[energy_axis])

    >>> #Run the maker
    >>> empty = MapDataset.create(geom=geom, energy_axis_true=energy_axis_true, name="empty")
    >>> maker = MapDatasetMaker()
    >>> dataset = maker.run(empty, obs)
    >>> print(dataset)
    MapDataset
    ----------
    <BLANKLINE>
      Name                            : empty
    <BLANKLINE>
      Total counts                    : 787
      Total background counts         : 684.52
      Total excess counts             : 102.48
    <BLANKLINE>
      Predicted counts                : 684.52
      Predicted background counts     : 684.52
      Predicted excess counts         : nan
    <BLANKLINE>
      Exposure min                    : 7.01e+07 m2 s
      Exposure max                    : 1.10e+09 m2 s
    <BLANKLINE>
      Number of total bins            : 40000
      Number of fit bins              : 40000
    <BLANKLINE>
      Fit statistic type              : cash
      Fit statistic value (-2 log(L)) : nan
    <BLANKLINE>
      Number of models                : 0
      Number of parameters            : 0
      Number of free parameters       : 0

    """

    tag = "MapDatasetMaker"
    available_selection = ["counts", "exposure", "background", "psf", "edisp"]

    def __init__(
        self,
        selection=None,
        background_oversampling=None,
        background_interp_missing_data=True,
    ):
        self.background_oversampling = background_oversampling
        self.background_interp_missing_data = background_interp_missing_data
        if selection is None:
            selection = self.available_selection

        selection = set(selection)

        if not selection.issubset(self.available_selection):
            difference = selection.difference(self.available_selection)
            raise ValueError(f"{difference} is not a valid method.")

        self.selection = selection

    @staticmethod
    def make_counts(geom, observation):
        """Make counts map.

        **NOTE for 1D analysis:** if the `~gammapy.maps.Geom` is built from a
        `~regions.CircleSkyRegion`, the latter will be directly used to extract
        the counts. If instead the `~gammapy.maps.Geom` is built from a
        `~regions.PointSkyRegion`, the size of the ON region is taken from
        the `RAD_MAX_2D` table containing energy-dependent theta2 cuts.

        Parameters
        ----------
        geom : `~gammapy.maps.Geom`
            Reference map geom.
        observation : `~gammapy.data.Observation`
            Observation container.

        Returns
        -------
        counts : `~gammapy.maps.Map`
            Counts map.
        """
        if geom.is_region and isinstance(geom.region, PointSkyRegion):
            counts = make_counts_rad_max(geom, observation.rad_max, observation.events)
        else:
            counts = Map.from_geom(geom)
            counts.fill_events(observation.events)
        return counts

    @staticmethod
    def make_exposure(geom, observation, use_region_center=True):
        """Make exposure map.

        Parameters
        ----------
        geom : `~gammapy.maps.Geom`
            Reference map geom.
        observation : `~gammapy.data.Observation`
            Observation container.

        Returns
        -------
        exposure : `~gammapy.maps.Map`
            Exposure map.
        """
        if isinstance(observation.aeff, Map):
            return observation.aeff.interp_to_geom(
                geom=geom,
            )
        return make_map_exposure_true_energy(
            pointing=observation.pointing_radec,
            livetime=observation.observation_live_time_duration,
            aeff=observation.aeff,
            geom=geom,
            use_region_center=use_region_center,
        )

    @staticmethod
    def make_exposure_irf(geom, observation, use_region_center=True):
        """Make exposure map with irf geometry.

        Parameters
        ----------
        geom : `~gammapy.maps.Geom`
            Reference geom.
        observation : `~gammapy.data.Observation`
            Observation container.

        Returns
        -------
        exposure : `~gammapy.maps.Map`
            Exposure map.
        """
        return make_map_exposure_true_energy(
            pointing=observation.pointing_radec,
            livetime=observation.observation_live_time_duration,
            aeff=observation.aeff,
            geom=geom,
            use_region_center=use_region_center,
        )

    def make_background(self, geom, observation):
        """Make background map.

        Parameters
        ----------
        geom : `~gammapy.maps.Geom`
            Reference geom.
        observation : `~gammapy.data.Observation`
            Observation container.

        Returns
        -------
        background : `~gammapy.maps.Map`
            Background map.
        """

        bkg = observation.bkg

        if isinstance(bkg, Map):
            return bkg.interp_to_geom(geom=geom, preserve_counts=True)

        use_region_center = getattr(self, "use_region_center", True)

        if self.background_interp_missing_data:
            bkg.interp_missing_data(axis_name="energy")

        return make_map_background_irf(
            pointing=observation.fixed_pointing_info,
            ontime=observation.observation_time_duration,
            bkg=bkg,
            geom=geom,
            oversampling=self.background_oversampling,
            use_region_center=use_region_center,
        )

    def make_edisp(self, geom, observation):
        """Make energy dispersion map.

        Parameters
        ----------
        geom : `~gammapy.maps.Geom`
            Reference geom.
        observation : `~gammapy.data.Observation`
            Observation container.

        Returns
        -------
        edisp : `~gammapy.irf.EDispMap`
            Edisp map.
        """
        exposure = self.make_exposure_irf(geom.squash(axis_name="migra"), observation)

        use_region_center = getattr(self, "use_region_center", True)

        return make_edisp_map(
            edisp=observation.edisp,
            pointing=observation.pointing_radec,
            geom=geom,
            exposure_map=exposure,
            use_region_center=use_region_center,
        )

    def make_edisp_kernel(self, geom, observation):
        """Make energy dispersion kernel map.

        Parameters
        ----------
        geom : `~gammapy.maps.Geom`
            Reference geom. Must contain "energy" and "energy_true" axes in that order.
        observation : `~gammapy.data.Observation`
            Observation container.

        Returns
        -------
        edisp : `~gammapy.irf.EDispKernelMap`
            EdispKernel map.
        """
        if isinstance(observation.edisp, EDispKernelMap):
            exposure = None
            interp_map = observation.edisp.edisp_map.interp_to_geom(geom)
            return EDispKernelMap(edisp_kernel_map=interp_map, exposure_map=exposure)

        exposure = self.make_exposure_irf(geom.squash(axis_name="energy"), observation)

        use_region_center = getattr(self, "use_region_center", True)

        return make_edisp_kernel_map(
            edisp=observation.edisp,
            pointing=observation.pointing_radec,
            geom=geom,
            exposure_map=exposure,
            use_region_center=use_region_center,
        )

    def make_psf(self, geom, observation):
        """Make psf map.

        Parameters
        ----------
        geom : `~gammapy.maps.Geom`
            Reference geom.
        observation : `~gammapy.data.Observation`
            Observation container.

        Returns
        -------
        psf : `~gammapy.irf.PSFMap`
            Psf map.
        """
        psf = observation.psf

        if isinstance(psf, PSFMap):
            return PSFMap(psf.psf_map.interp_to_geom(geom))
        elif isinstance(psf, RecoPSFMap):
            return RecoPSFMap(psf.psf_map.interp_to_geom(geom))

        exposure = self.make_exposure_irf(geom.squash(axis_name="rad"), observation)

        return make_psf_map(
            psf=psf,
            pointing=observation.pointing_radec,
            geom=geom,
            exposure_map=exposure,
        )

    @staticmethod
    def make_meta_table(observation):
        """Make info meta table.

        Parameters
        ----------
        observation : `~gammapy.data.Observation`
            Observation

        Returns
        -------
        meta_table: `~astropy.table.Table`
        """
        meta_table = Table()
        meta_table["TELESCOP"] = [observation.aeff.meta.get("TELESCOP", "Unknown")]
        meta_table["OBS_ID"] = [observation.obs_id]
        if observation.fixed_pointing_info.mode == PointingMode.POINTING:
            meta_table["OBS_MODE"] = "POINTING"
            meta_table["RA_PNT"] = [observation.pointing_radec.icrs.ra.deg] * u.deg
            meta_table["DEC_PNT"] = [observation.pointing_radec.icrs.dec.deg] * u.deg
        elif observation.fixed_pointing_info.mode == PointingMode.DRIFT:
            meta_table["OBS_MODE"] = "DRIFT"
            meta_table["ALT_PNT"] = [observation.fixed_pointing_info.fixed_altaz.alt.deg] * u.deg
            meta_table["AZ_PNT"] = [observation.fixed_pointing_info.fixed_altaz.az.deg] * u.deg
        return meta_table

    def run(self, dataset, observation):
        """Make map dataset.

        Parameters
        ----------
        dataset : `~gammapy.datasets.MapDataset`
            Reference dataset.
        observation : `~gammapy.data.Observation`
            Observation

        Returns
        -------
        dataset : `~gammapy.datasets.MapDataset`
            Map dataset.
        """
        kwargs = {"gti": observation.gti}
        kwargs["meta_table"] = self.make_meta_table(observation)

        mask_safe = Map.from_geom(dataset.counts.geom, dtype=bool)
        mask_safe.data[...] = True

        kwargs["mask_safe"] = mask_safe

        if "counts" in self.selection:
            counts = self.make_counts(dataset.counts.geom, observation)
        else:
            counts = Map.from_geom(dataset.counts.geom, data=0)
        kwargs["counts"] = counts

        if "exposure" in self.selection:
            exposure = self.make_exposure(dataset.exposure.geom, observation)
            kwargs["exposure"] = exposure

        if "background" in self.selection:
            kwargs["background"] = self.make_background(
                dataset.counts.geom, observation
            )

        if "psf" in self.selection:
            psf = self.make_psf(dataset.psf.psf_map.geom, observation)
            kwargs["psf"] = psf

        if "edisp" in self.selection:
            if dataset.edisp.edisp_map.geom.axes[0].name.upper() == "MIGRA":
                edisp = self.make_edisp(dataset.edisp.edisp_map.geom, observation)
            else:
                edisp = self.make_edisp_kernel(
                    dataset.edisp.edisp_map.geom, observation
                )

            kwargs["edisp"] = edisp

        return dataset.__class__(name=dataset.name, **kwargs)<|MERGE_RESOLUTION|>--- conflicted
+++ resolved
@@ -3,12 +3,8 @@
 import astropy.units as u
 from astropy.table import Table
 from regions import PointSkyRegion
-<<<<<<< HEAD
 from gammapy.irf import EDispKernelMap, PSFMap, RecoPSFMap
-=======
-from gammapy.irf import EDispKernelMap, PSFMap
 from gammapy.data.pointing import PointingMode
->>>>>>> c1293b98
 from gammapy.maps import Map
 from .core import Maker
 from .utils import (
