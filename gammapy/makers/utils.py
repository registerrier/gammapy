--- conflicted
+++ resolved
@@ -40,43 +40,13 @@
     use_region_center: bool
         If geom is a RegionGeom, whether to just
         consider the values at the region center
-<<<<<<< HEAD
-        or the insted the average over the whole region
-=======
         or the instead the average over the whole region
->>>>>>> e744b42c
 
     Returns
     -------
     map : `~gammapy.maps.WcsNDMap`
         Exposure map
     """
-<<<<<<< HEAD
-    energy_true = geom.axes["energy_true"].center
-
-    if not use_region_center:
-        region_coord, weights = geom.get_wcs_coord_and_weights()
-        offset = region_coord.skycoord.separation(pointing)
-        energy_true_dim = energy_true[:, np.newaxis]
-    else:
-        offset = geom.separation(pointing)
-        energy_true_dim = energy_true[:, np.newaxis, np.newaxis]
-
-    exposure = aeff.evaluate(
-        offset=offset, energy_true=energy_true_dim
-    )
-
-    exposure = (exposure * livetime).to("m2 s")
-    meta = {"livetime": livetime}
-
-    if not use_region_center:
-        data = np.average(exposure.value, axis=1, weights=weights)
-    else:
-        data = exposure.value
-
-    return Map.from_geom(
-        geom=geom, data=data, unit=exposure.unit, meta=meta
-=======
     if not use_region_center:
         coords, weights = geom.get_wcs_coord_and_weights()
     else:
@@ -98,7 +68,6 @@
 
     return Map.from_geom(
         geom=geom, data=data.value, unit=data.unit, meta=meta
->>>>>>> e744b42c
     )
 
 
@@ -201,7 +170,6 @@
     else:
         if isinstance(pointing, FixedPointingInfo):
             altaz_coord = sky_coord.transform_to(pointing.altaz_frame)
-<<<<<<< HEAD
 
             # Compute FOV coordinates of map relative to pointing
             fov_lon, fov_lat = sky_to_fov(
@@ -218,35 +186,10 @@
         coords["fov_lat"] = fov_lat
 
     bkg_de = bkg.integrate_log_log(**coords, axis_name="energy")
-
-    values = (bkg_de * d_omega * ontime).to_value("")
-
-    if not use_region_center:
-        data = np.sum(weights * values, axis=2)
-    else:
-        data = values
-=======
-
-            # Compute FOV coordinates of map relative to pointing
-            fov_lon, fov_lat = sky_to_fov(
-                altaz_coord.az, altaz_coord.alt, pointing.altaz.az, pointing.altaz.alt
-            )
-        else:
-            # Create OffsetFrame
-            frame = SkyOffsetFrame(origin=pointing)
-            pseudo_fov_coord = sky_coord.transform_to(frame)
-            fov_lon = pseudo_fov_coord.lon
-            fov_lat = pseudo_fov_coord.lat
-
-        coords["fov_lon"] = fov_lon
-        coords["fov_lat"] = fov_lat
-
-    bkg_de = bkg.integrate_log_log(**coords, axis_name="energy")
     data = (bkg_de * d_omega * ontime).to_value("")
 
     if not use_region_center:
         data = np.sum(weights * data, axis=2)
->>>>>>> e744b42c
 
     bkg_map = Map.from_geom(geom, data=data)
 
@@ -274,37 +217,22 @@
     exposure_map : `~gammapy.maps.Map`, optional
         the associated exposure map.
         default is None
-    use_region_center: bool
-        If geom is a RegionGeom, whether to just
-        consider the values at the region center
-        or the insted the average over the whole region
 
     Returns
     -------
     psfmap : `~gammapy.irf.PSFMap`
         the resulting PSF map
     """
-<<<<<<< HEAD
-    energy_true = geom.axes["energy_true"].center
-    rad = geom.axes["rad"].center
-=======
     coords = geom.get_coord(sparse=True)
->>>>>>> e744b42c
 
     # Compute separations with pointing position
     offset = coords.skycoord.separation(pointing)
 
     # Compute PSF values
     data = psf.evaluate(
-<<<<<<< HEAD
-            energy_true=energy_true[:, np.newaxis, np.newaxis, np.newaxis],
-            offset=offset,
-            rad=rad[:, np.newaxis, np.newaxis],
-=======
             energy_true=coords["energy_true"],
             offset=offset,
             rad=coords["rad"],
->>>>>>> e744b42c
     )
 
     # Create Map and fill relevant entries
@@ -341,33 +269,6 @@
     edispmap : `~gammapy.irf.EDispMap`
         the resulting EDisp map
     """
-<<<<<<< HEAD
-    energy_true = geom.axes["energy_true"].center
-    migra = geom.axes["migra"].center
-
-    # Compute separations with pointing position
-    if not use_region_center:
-        region_coord, weights = geom.get_wcs_coord_and_weights()
-        offset = region_coord.skycoord.separation(pointing)
-        energy_true_dim = energy_true[:, np.newaxis, np.newaxis]
-        migra_dim = migra[:, np.newaxis]
-    else:
-        offset = geom.separation(pointing)
-        energy_true_dim = energy_true[:, np.newaxis, np.newaxis, np.newaxis]
-        migra_dim = migra[:, np.newaxis, np.newaxis]
-
-    # Compute EDisp values
-    edisp_values = edisp.evaluate(
-        offset=offset,
-        energy_true=energy_true_dim,
-        migra=migra_dim,
-    ).to_value("")
-
-    if not use_region_center:
-        data = np.average(edisp_values, axis=2, weights=weights)
-    else:
-        data = edisp_values
-=======
     # Compute separations with pointing position
     if not use_region_center:
         coords, weights = geom.get_wcs_coord_and_weights()
@@ -382,17 +283,12 @@
         energy_true=coords["energy_true"],
         migra=coords["migra"],
     )
->>>>>>> e744b42c
 
     if not use_region_center:
         data = np.average(data, axis=2, weights=weights)
 
     # Create Map and fill relevant entries
-<<<<<<< HEAD
-    edisp_map = Map.from_geom(geom, data=data, unit="")
-=======
     edisp_map = Map.from_geom(geom, data=data.to_value(""), unit="")
->>>>>>> e744b42c
     edisp_map.normalize(axis_name="migra")
     return EDispMap(edisp_map, exposure_map)
 
