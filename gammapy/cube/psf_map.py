--- conflicted
+++ resolved
@@ -4,10 +4,7 @@
 import astropy.io.fits as fits
 import astropy.units as u
 from astropy.coordinates import Angle
-<<<<<<< HEAD
 from gammapy.cube.psf_kernel import PSFKernel
-=======
->>>>>>> 8adc7cea
 from gammapy.irf import EnergyDependentTablePSF
 from gammapy.maps import Map
 from .psf_kernel import PSFKernel
