# Licensed under a 3-clause BSD style license - see LICENSE.rst
import abc
import copy
import inspect
import logging
from collections.abc import Sequence
import numpy as np
import scipy.interpolate
from astropy import units as u
from astropy.coordinates import SkyCoord
from astropy.io import fits
from astropy.table import Column, Table, hstack
from astropy.utils import lazyproperty
from gammapy.utils.interpolation import interpolation_scale
from .utils import INVALID_INDEX, edges_from_lo_hi, find_bands_hdu, find_hdu

__all__ = ["MapCoord", "Geom", "MapAxis", "MapAxes"]

log = logging.getLogger(__name__)


def get_shape(param):
    if param is None:
        return tuple()

    if not isinstance(param, tuple):
        param = [param]

    return max([np.array(p, ndmin=1).shape for p in param])


def skycoord_to_lonlat(skycoord, frame=None):
    """Convert SkyCoord to lon, lat, frame.

    Returns
    -------
    lon : `~numpy.ndarray`
        Longitude in degrees.
    lat : `~numpy.ndarray`
        Latitude in degrees.
    """
    if frame:
        skycoord = skycoord.transform_to(frame)

    return skycoord.data.lon.deg, skycoord.data.lat.deg, skycoord.frame.name


def pix_tuple_to_idx(pix):
    """Convert a tuple of pixel coordinate arrays to a tuple of pixel indices.

    Pixel coordinates are rounded to the closest integer value.

    Parameters
    ----------
    pix : tuple
        Tuple of pixel coordinates with one element for each dimension

    Returns
    -------
    idx : `~numpy.ndarray`
        Array of pixel indices
    """
    idx = []
    for p in pix:
        p = np.array(p, ndmin=1)
        if np.issubdtype(p.dtype, np.integer):
            idx += [p]
        else:
            p_idx = np.rint(p).astype(int)
            p_idx[~np.isfinite(p)] = INVALID_INDEX.int
            idx += [p_idx]

    return tuple(idx)


def coord_to_pix(edges, coord, interp="lin"):
    """Convert axis to pixel coordinates for given interpolation scheme."""
    scale = interpolation_scale(interp)

    interp_fn = scipy.interpolate.interp1d(
        scale(edges), np.arange(len(edges), dtype=float), fill_value="extrapolate"
    )

    return interp_fn(scale(coord))


def pix_to_coord(edges, pix, interp="lin"):
    """Convert pixel to grid coordinates for given interpolation scheme."""
    scale = interpolation_scale(interp)

    interp_fn = scipy.interpolate.interp1d(
        np.arange(len(edges), dtype=float), scale(edges), fill_value="extrapolate"
    )

    return scale.inverse(interp_fn(pix))


class MapAxes(Sequence):
    """MapAxis container class.

    Parameters
    ----------
    axes : list of `MapAxis`
        List of map axis objects.
    """

    def __init__(self, axes):
        unique_names = []

        for ax in axes:
            if ax.name in unique_names:
                raise (
                    ValueError(f"Axis names must be unique, got: '{ax.name}' twice.")
                )
            unique_names.append(ax.name)

        self._axes = axes

    @property
    def reverse(self):
        """Reverse axes order"""
        return MapAxes(self[::-1])

    @property
    def iter_with_reshape(self):
        """Iterate by shape"""
        for idx, axis in enumerate(self):
            # Extract values for each axis, default: nodes
            shape = [1] * len(self)
            shape[idx] = -1
            yield tuple(shape), axis

    def get_coord(self):
        """Get axes coordinates

        Returns
        -------
        coords : dict of `~astropy.units.Quanity`
            Map coordinates
        """
        coords = {}

        for shape, axis in self.iter_with_reshape:
            coord = axis.center.reshape(shape)
            coords[axis.name] = coord

        return coords

    def bin_volume(self):
        """Bin axes volume

        Returns
        -------
        bin_volume : `~astropy.units.Quantity`
            Bin volume
        """
        bin_volume = np.array(1)

        for shape, axis in self.iter_with_reshape:
            bin_volume = bin_volume * axis.bin_width.reshape(shape)

        return bin_volume

    @property
    def shape(self):
        """Shape of the axes"""
        return tuple([ax.nbin for ax in self])

    @property
    def names(self):
        """Names of the axes"""
        return [ax.name for ax in self]

    def index(self, axis_name):
        """Get index in list"""
        return self.names.index(axis_name)

    def index_data(self, axis_name):
        """Get data index of the axes

        Parameters
        ----------
        axis_name : str
            Name of the axis.

        Returns
        -------
        idx : int
            Data index
        """
        idx = self.names.index(axis_name)
        return len(self) - idx - 1

    def __len__(self):
        return len(self._axes)

    def __add__(self, other):
        return self.__class__(list(self) + list(other))

    def upsample(self, factor, axis_name):
        """Upsample axis by a given factor

        Parameters
        ----------
        factor : int
            Upsampling factor.
        axis_name : str
            Axis to upsample.

        Returns
        -------
        axes : `MapAxes`
            Map axes
        """
        axes = []

        for ax in self:
            if ax.name == axis_name:
                ax = ax.upsample(factor=factor)

            axes.append(ax.copy())

        return self.__class__(axes=axes)

    def resample(self, axis):
        """Resample axis binning.

        This method groups the existing bins into a new binning.

        Parameters
        ----------
        axis : `MapAxis`
            New map axis.

        Returns
        -------
        axes : `MapAxes`
            Axes object with resampled axis.
        """
        axis_self = self[axis.name]
        groups = axis_self.group_table(axis.edges)

        # Keep only normal bins
        groups = groups[groups["bin_type"] == "normal   "]

        edges = edges_from_lo_hi(
            groups[axis.name + "_min"].quantity, groups[axis.name + "_max"].quantity,
        )

        axis_resampled = MapAxis.from_edges(
            edges=edges, interp=axis.interp, name=axis.name
        )

        axes = []
        for ax in self:
            if ax.name == axis.name:
                axes.append(axis_resampled)
            else:
                axes.append(ax.copy())

        return self.__class__(axes=axes)

    def downsample(self, factor, axis_name):
        """Downsample axis by a given factor

        Parameters
        ----------
        factor : int
            Upsampling factor.
        axis_name : str
            Axis to upsample.

        Returns
        -------
        axes : `MapAxes`
            Map axes

        """
        axes = []

        for ax in self:
            if ax.name == axis_name:
                ax = ax.downsample(factor=factor)

            axes.append(ax.copy())

        return self.__class__(axes=axes)

    def squash(self, axis_name):
        """Squash axis.

        Parameters
        ----------
        axis_name : str
            Axis to squash.

        Returns
        -------
        axes : `MapAxes`
            Axes with squashed axis.
        """
        axes = []

        for ax in self:
            if ax.name == axis_name:
                ax = ax.squash()
            axes.append(ax.copy())

        return self.__class__(axes=axes)

    def drop(self, axis_name):
        """Drop an axis.

        Parameters
        ----------
        axis_name : str
            Name of the axis to remove.

        Returns
        -------
        axes : `MapAxes`
            Axes with squashed axis.
        """
        axes = []
        for ax in self:
            if ax.name == axis_name:
                continue
            axes.append(ax.copy())

        return self.__class__(axes=axes)

    def __getitem__(self, idx):
        if isinstance(idx, (int, slice)):
            return self._axes[idx]
        elif isinstance(idx, str):
            for ax in self._axes:
                if ax.name == idx:
                    return ax
            raise KeyError(f"No axes: {idx!r}")
        elif isinstance(idx, list):
            axes = []
            for name in idx:
                axes.append(self[name])

            return self.__class__(axes=axes)
        else:
            raise TypeError(f"Invalid type: {type(idx)!r}")

    def coord_to_idx(self, coord, clip=True):
        """Transform from axis to pixel indices.

        Parameters
        ----------
        coord : dict of `~numpy.ndarray` or `MapCoord`
            Array of axis coordinate values.

        Returns
        -------
        pix : tuple of `~numpy.ndarray`
            Array of pixel indices values.
        """
        return tuple([ax.coord_to_idx(coord[ax.name], clip=clip) for ax in self])

    def coord_to_pix(self, coord):
        """Transform from axis to pixel coordinates.

        Parameters
        ----------
        coord : dict of `~numpy.ndarray`
            Array of axis coordinate values.

        Returns
        -------
        pix : tuple of `~numpy.ndarray`
            Array of pixel coordinate values.
        """
        return tuple([ax.coord_to_pix(coord[ax.name]) for ax in self])

    def pix_to_coord(self, pix):
        """Convert pixel coordinates to map coordinates.

        Parameters
        ----------
        pix : tuple
            Tuple of pixel coordinates.

        Returns
        -------
        coords : tuple
            Tuple of map coordinates.
        """
        return tuple([ax.pix_to_coord(p) for ax, p in zip(self, pix)])

    def pix_to_idx(self, pix, clip=False):
        """Convert pix to idx

        Parameters
        ----------
        pix : tuple of `~numpy.ndarray`
            Pixel coordinates.
        clip : bool
            Choose whether to clip indices to the valid range of the
            axis.  If false then indices for coordinates outside
            the axi range will be set -1.

        Returns
        -------
        idx : tuple `~numpy.ndarray`
            Pixel indices.
        """
        idx = []

        for pix_array, ax in zip(pix, self):
            idx.append(ax.pix_to_idx(pix_array, clip=clip))

        return tuple(idx)

    def slice_by_idx(self, slices):
        """Create a new geometry by slicing the non-spatial axes.

        Parameters
        ----------
        slices : dict
            Dict of axes names and integers or `slice` object pairs. Contains one
            element for each non-spatial dimension. For integer indexing the
            corresponding axes is dropped from the map. Axes not specified in the
            dict are kept unchanged.

        Returns
        -------
        geom : `~Geom`
            Sliced geometry.
        """
        axes = []
        for ax in self:
            ax_slice = slices.get(ax.name, slice(None))

            # in the case where isinstance(ax_slice, int) the axes is dropped
            if isinstance(ax_slice, slice):
                ax_sliced = ax.slice(ax_slice)
                axes.append(ax_sliced.copy())

        return self.__class__(axes=axes)

    def to_header(self, format="gadf"):
        """Convert axes to FITS header

        Parameters
        ----------
        format : {"gadf"}
            Header format

        Returns
        -------
        header : `~astropy.io.fits.Header`
            FITS header.
        """
        header = fits.Header()

        for idx, ax in enumerate(self, start=1):
            header_ax = ax.to_header(format=format, idx=idx)
            header.update(header_ax)

        return header

    def to_table(self, format=None):
        """Convert axes to table

        Parameters
        ----------
        format : {"gadf-dl3"}
            Format to use.

        Returns
        -------
        table : `~astropy.table.Table`
            Table with axis data
        """

        tables = []

        for ax in self:
            tables.append(ax.to_table(format=format))

        return hstack(tables)

    def to_table_hdu(self, format=None, prefix=None):
        """Make FITS table columns for map axes.

        Parameters
        ----------
        format : {"gadf", "fgst-ccube", "fgst-template"}
            Format to use.
        prefix : str
            HDU name prefix to use

        Returns
        -------
        hdu : `~astropy.io.fits.BinTableHDU`
            Bin table HDU.
        """
        # FIXME: Check whether convention is compatible with
        #  dimensionality of geometry and simplify!!!

        if format == "fgst-ccube":
            hdu = "EBOUNDS"
        elif format == "fgst-template":
            hdu = "ENERGIES"
        elif format == "gadf" or format is None:
            if prefix:
                hdu = f"{prefix}_BANDS"
            else:
                hdu = "BANDS"
        else:
            raise ValueError(f"Unknown format {format}")

        size = np.prod([ax.nbin for ax in self])
        chan = np.arange(0, size)
        cols = [fits.Column("CHANNEL", "I", array=chan)]

        axes_ctr = np.meshgrid(*[ax.center for ax in self])
        axes_min = np.meshgrid(*[ax.edges[:-1] for ax in self])
        axes_max = np.meshgrid(*[ax.edges[1:] for ax in self])

        for idx, ax in enumerate(self):
            name = ax.name.upper()

            if name == "ENERGY":
                colnames = ["ENERGY", "E_MIN", "E_MAX"]
            else:
                colnames = [name, name + "_MIN", name + "_MAX"]

            for colname, v in zip(colnames, [axes_ctr, axes_min, axes_max]):
                array = np.ravel(v[idx])
                unit = ax.unit.to_string("fits")
                cols.append(fits.Column(colname, "E", array=array, unit=unit))

        header = self.to_header()
        return fits.BinTableHDU.from_columns(cols, name=hdu, header=header)

    @classmethod
    def from_table_hdu(cls, hdu, format="gadf"):
        """Create MapAxes from BinTableHDU

        Parameters
        ----------
        hdu : `~astropy.io.fits.BinTableHDU`
            Bin table HDU


        Returns
        -------
        axes : `MapAxes`
            Map axes object
        """
        if hdu is None:
            return cls([])

        table = Table.read(hdu)
        return cls.from_table(table, format=format)

    @classmethod
    def from_table(cls, table, format="gadf"):
        """Create MapAxes from BinTableHDU

        Parameters
        ----------
        table : `~astropy.table.Table`
            Bin table HDU
        format : {"gadf", "gadf-dl3", "fgst-ccube", "fgst-template", "fgst-bexcube", "ogip-arf"}
            Format to use.

        Returns
        -------
        axes : `MapAxes`
            Map axes object
        """
        from gammapy.irf.io import IRF_DL3_AXES_SPECIFICATION

        axes = []

        # Formats that support only one energy axis
        if format in [
            "fgst-ccube",
            "fgst-template",
            "fgst-bexpcube",
            "ogip",
            "ogip-arf",
        ]:
            axes.append(MapAxis.from_table(table, format=format))
        elif format == "gadf":
            # This limits the max number of axes to 5
            for idx in range(5):
                axcols = table.meta.get("AXCOLS{}".format(idx + 1))
                if axcols is None:
                    break

                axis = MapAxis.from_table(table, format=format, idx=idx)
                axes.append(axis)
        elif format == "gadf-dl3":
            for column_prefix in IRF_DL3_AXES_SPECIFICATION.keys():
                try:
                    axis = MapAxis.from_table(
                        table, format=format, column_prefix=column_prefix
                    )
                except KeyError:
                    continue
                axes.append(axis)
        else:
            raise ValueError(f"Unsupported format: '{format}'")

        return cls(axes)

    @classmethod
    def from_default(cls, axes):
        """Make a sequence of `~MapAxis` objects."""
        if axes is None:
            return cls([])

        axes_out = []
        for idx, ax in enumerate(axes):
            if isinstance(ax, np.ndarray):
                ax = MapAxis(ax)

            if ax.name == "":
                ax.name = f"axis{idx}"

            axes_out.append(ax)

        return cls(axes_out)

    def assert_names(self, required_names):
        """Assert required axis names and order

        Parameters
        ----------
        required_names : list of str
            Required
        """
        message = ("Incorrect axis order or names. Expected axis "
                   f"order: {required_names}, got: {self.names}.")

        if not len(self) == len(required_names):
            raise ValueError(message)

        try:
            for ax, required_name in zip(self, required_names):
                ax.assert_name(required_name)

        except ValueError:
<<<<<<< HEAD
            raise ValueError(message)
=======
            raise ValueError(
                "Incorrect axis order or names. Expected axis "
                f"order: {required_names}, got: {self.names}."
            )
>>>>>>> ce4cc2aa


class MapAxis:
    """Class representing an axis of a map.

    Provides methods for
    transforming to/from axis and pixel coordinates.  An axis is
    defined by a sequence of node values that lie at the center of
    each bin.  The pixel coordinate at each node is equal to its index
    in the node array (0, 1, ..).  Bin edges are offset by 0.5 in
    pixel coordinates from the nodes such that the lower/upper edge of
    the first bin is (-0.5,0.5).

    Parameters
    ----------
    nodes : `~numpy.ndarray` or `~astropy.units.Quantity`
        Array of node values.  These will be interpreted as either bin
        edges or centers according to ``node_type``.
    interp : str
        Interpolation method used to transform between axis and pixel
        coordinates.  Valid options are 'log', 'lin', and 'sqrt'.
    name : str
        Axis name
    node_type : str
        Flag indicating whether coordinate nodes correspond to pixel
        edges (node_type = 'edge') or pixel centers (node_type =
        'center').  'center' should be used where the map values are
        defined at a specific coordinate (e.g. differential
        quantities). 'edge' should be used where map values are
        defined by an integral over coordinate intervals (e.g. a
        counts histogram).
    unit : str
        String specifying the data units.
    """

    # TODO: Cache an interpolation object?
    def __init__(self, nodes, interp="lin", name="", node_type="edges", unit=""):
        self._name = name

        if len(nodes) != len(np.unique(nodes)):
            raise ValueError("MapAxis: node values must be unique")

        if ~(np.all(nodes == np.sort(nodes)) or np.all(nodes[::-1] == np.sort(nodes))):
            raise ValueError("MapAxis: node values must be sorted")

        if len(nodes) == 1 and node_type == "center":
            raise ValueError("Single bins can only be used with node-type 'edges'")

        if isinstance(nodes, u.Quantity):
            unit = nodes.unit if nodes.unit is not None else ""
            nodes = nodes.value
        else:
            nodes = np.array(nodes)

        self._unit = u.Unit(unit)
        self._nodes = nodes.astype(float)
        self._node_type = node_type
        self._interp = interp

        if (self._nodes < 0).any() and interp != "lin":
            raise ValueError(
                f"Interpolation scaling {interp!r} only support for positive node values."
            )

        # Set pixel coordinate of first node
        if node_type == "edges":
            self._pix_offset = -0.5
            nbin = len(nodes) - 1
        elif node_type == "center":
            self._pix_offset = 0.0
            nbin = len(nodes)
        else:
            raise ValueError(f"Invalid node type: {node_type!r}")

        self._nbin = nbin

    def assert_name(self, required_name):
        """Assert axis name if a specific one is required.

        Parameters
        ----------
        required_name : str
            Required
        """
        if self.name != required_name:
            raise ValueError(
                "Unexpected axis name,"
                f' expected "{required_name}", got: "{self.name}"'
            )

    def is_aligned(self, other, atol=2e-2):
        """Check if other map axis is aligned.

        Two axes are aligned if their center coordinate values map to integers
        on the other axes as well and if the interpolation modes are equivalent.

        Parameters
        ----------
        other : `MapAxis`
            Other map axis.
        atol : float
            Absolute numerical tolerance for the comparison measured in bins.

        Returns
        -------
        aligned : bool
            Whether the axes are aligned
        """
        pix = self.coord_to_pix(other.center)
        pix_other = other.coord_to_pix(self.center)
        pix_all = np.append(pix, pix_other)
        aligned = np.allclose(np.round(pix_all) - pix_all, 0, atol=atol)
        return aligned and self.interp == other.interp

    def __eq__(self, other):
        if not isinstance(other, self.__class__):
            return NotImplemented

        # TODO: implement an allclose method for MapAxis and call it here
        if self.edges.shape != other.edges.shape:
            return False
        if self.unit.is_equivalent(other.unit) is False:
            return False
        return (
            np.allclose(
                self.edges.to(other.unit).value, other.edges.value, atol=1e-6, rtol=1e-6
            )
            and self._node_type == other._node_type
            and self._interp == other._interp
            and self.name.upper() == other.name.upper()
        )

    def __ne__(self, other):
        return not self.__eq__(other)

    def __hash__(self):
        return id(self)

    @property
    def is_energy_axis(self):
        return self.name in ["energy", "energy_true"]

    @property
    def interp(self):
        """Interpolation scale of the axis."""
        return self._interp

    @property
    def name(self):
        """Name of the axis."""
        return self._name

    @name.setter
    def name(self, value):
        """Name of the axis."""
        self._name = value

    @lazyproperty
    def edges(self):
        """Return array of bin edges."""
        pix = np.arange(self.nbin + 1, dtype=float) - 0.5
        return u.Quantity(self.pix_to_coord(pix), self._unit, copy=False)

    @property
    def as_xerr(self):
        """Return tuple of xerr to be used with plt.errorbar()"""
        return (
            self.center - self.edges[:-1],
            self.edges[1:] - self.center,
        )

    @lazyproperty
    def center(self):
        """Return array of bin centers."""
        pix = np.arange(self.nbin, dtype=float)
        return u.Quantity(self.pix_to_coord(pix), self._unit, copy=False)

    @lazyproperty
    def bin_width(self):
        """Array of bin widths."""
        return np.diff(self.edges)

    @property
    def nbin(self):
        """Return number of bins."""
        return self._nbin

    @property
    def nbin_per_decade(self):
        """Return number of bins."""
        if self.interp != "log":
            raise ValueError("Bins per decade can only be computed for log-spaced axes")

        if self.node_type == "edges":
            values = self.edges
        else:
            values = self.center

        ndecades = np.log10(values.max() / values.min())
        return (self._nbin / ndecades).value

    @property
    def node_type(self):
        """Return node type ('center' or 'edge')."""
        return self._node_type

    @property
    def unit(self):
        """Return coordinate axis unit."""
        return self._unit

    @classmethod
    def from_bounds(cls, lo_bnd, hi_bnd, nbin, **kwargs):
        """Generate an axis object from a lower/upper bound and number of bins.

        If node_type = 'edge' then bounds correspond to the
        lower and upper bound of the first and last bin.  If node_type
        = 'center' then bounds correspond to the centers of the first
        and last bin.

        Parameters
        ----------
        lo_bnd : float
            Lower bound of first axis bin.
        hi_bnd : float
            Upper bound of last axis bin.
        nbin : int
            Number of bins.
        interp : {'lin', 'log', 'sqrt'}
            Interpolation method used to transform between axis and pixel
            coordinates.  Default: 'lin'.
        """
        nbin = int(nbin)
        interp = kwargs.setdefault("interp", "lin")
        node_type = kwargs.setdefault("node_type", "edges")

        if node_type == "edges":
            nnode = nbin + 1
        elif node_type == "center":
            nnode = nbin
        else:
            raise ValueError(f"Invalid node type: {node_type!r}")

        if interp == "lin":
            nodes = np.linspace(lo_bnd, hi_bnd, nnode)
        elif interp == "log":
            nodes = np.exp(np.linspace(np.log(lo_bnd), np.log(hi_bnd), nnode))
        elif interp == "sqrt":
            nodes = np.linspace(lo_bnd ** 0.5, hi_bnd ** 0.5, nnode) ** 2.0
        else:
            raise ValueError(f"Invalid interp: {interp}")

        return cls(nodes, **kwargs)

    @classmethod
    def from_energy_edges(cls, energy_edges, unit=None, name=None, interp="log"):
        """Make an energy axis from adjacent edges.

        Parameters
        ----------
        energy_edges : `~astropy.units.Quantity`, float
            Energy edges
        unit : `~astropy.units.Unit`
            Energy unit
        name : str
            Name of the energy axis, either 'energy' or 'energy_true'
        interp: str
            interpolation mode. Default is 'log'.

        Returns
        -------
        axis : `MapAxis`
            Axis with name "energy" and interp "log".
        """
        energy_edges = u.Quantity(energy_edges, unit)

        if unit is None:
            unit = energy_edges.unit
            energy_edges = energy_edges.to(unit)

        if name is None:
            name = "energy"

        if name not in ["energy", "energy_true"]:
            raise ValueError("Energy axis can only be named 'energy' or 'energy_true'")

        return cls.from_edges(energy_edges, unit=unit, interp=interp, name=name)

    @classmethod
    def from_energy_bounds(
        cls,
        energy_min,
        energy_max,
        nbin,
        unit=None,
        per_decade=False,
        name=None,
        node_type="edges",
    ):
        """Make an energy axis.

        Used frequently also to make energy grids, by making
        the axis, and then using ``axis.center`` or ``axis.edges``.

        Parameters
        ----------
        energy_min, energy_max : `~astropy.units.Quantity`, float
            Energy range
        nbin : int
            Number of bins
        unit : `~astropy.units.Unit`
            Energy unit
        per_decade : bool
            Whether `nbin` is given per decade.
        name : str
            Name of the energy axis, either 'energy' or 'energy_true'

        Returns
        -------
        axis : `MapAxis`
            Axis with name "energy" and interp "log".
        """
        energy_min = u.Quantity(energy_min, unit)
        energy_max = u.Quantity(energy_max, unit)

        if unit is None:
            unit = energy_max.unit
            energy_min = energy_min.to(unit)

        if per_decade:
            nbin = np.ceil(np.log10(energy_max / energy_min).value * nbin)

        if name is None:
            name = "energy"

        if name not in ["energy", "energy_true"]:
            raise ValueError("Energy axis can only be named 'energy' or 'energy_true'")

        return cls.from_bounds(
            energy_min.value,
            energy_max.value,
            nbin=nbin,
            unit=unit,
            interp="log",
            name=name,
            node_type=node_type,
        )

    @classmethod
    def from_nodes(cls, nodes, **kwargs):
        """Generate an axis object from a sequence of nodes (bin centers).

        This will create a sequence of bins with edges half-way
        between the node values.  This method should be used to
        construct an axis where the bin center should lie at a
        specific value (e.g. a map of a continuous function).

        Parameters
        ----------
        nodes : `~numpy.ndarray`
            Axis nodes (bin center).
        interp : {'lin', 'log', 'sqrt'}
            Interpolation method used to transform between axis and pixel
            coordinates.  Default: 'lin'.
        """
        if len(nodes) < 1:
            raise ValueError("Nodes array must have at least one element.")

        return cls(nodes, node_type="center", **kwargs)

    @classmethod
    def from_edges(cls, edges, **kwargs):
        """Generate an axis object from a sequence of bin edges.

        This method should be used to construct an axis where the bin
        edges should lie at specific values (e.g. a histogram).  The
        number of bins will be one less than the number of edges.

        Parameters
        ----------
        edges : `~numpy.ndarray`
            Axis bin edges.
        interp : {'lin', 'log', 'sqrt'}
            Interpolation method used to transform between axis and pixel
            coordinates.  Default: 'lin'.
        """
        if len(edges) < 2:
            raise ValueError("Edges array must have at least two elements.")

        return cls(edges, node_type="edges", **kwargs)

    def append(self, axis):
        """Append another map axis to this axis

        Name, interp type and node type must agree between the axes. If the node
        type is "edges", the edges must be contiguous and non-overlapping.

        Parameters
        ----------
        axis : `MapAxis`
            Axis to append.

        Returns
        -------
        axis : `MapAxis`
            Appended axis
        """
        if self.node_type != axis.node_type:
            raise ValueError(
                f"Node type must agree, got {self.node_type} and {axis.node_type}"
            )

        if self.name != axis.name:
            raise ValueError(f"Names must agree, got {self.name} and {axis.name} ")

        if self.interp != axis.interp:
            raise ValueError(
                f"Interp type must agree, got {self.interp} and {axis.interp}"
            )

        if self.node_type == "edges":
            edges = np.append(self.edges, axis.edges[1:])
            return self.from_edges(edges=edges, interp=self.interp, name=self.name)
        else:
            nodes = np.append(self.center, axis.center)
            return self.from_nodes(nodes=nodes, interp=self.interp, name=self.name)

    @classmethod
    def from_stack(cls, axes):
        """Create a map axis by merging a list of other map axes.

        If the node type is "edges" the bin edges in the provided axes must be
        contiguous and non-overlapping.

        Parameters
        ----------
        axes : list of `MapAxis`
            List of map axis to merge.

        Returns
        -------
        axis : `MapAxis`
            Merged axis
        """
        ax_stacked = axes[0]

        for ax in axes[1:]:
            ax_stacked = ax_stacked.append(ax)

        return ax_stacked

    def pix_to_coord(self, pix):
        """Transform from pixel to axis coordinates.

        Parameters
        ----------
        pix : `~numpy.ndarray`
            Array of pixel coordinate values.

        Returns
        -------
        coord : `~numpy.ndarray`
            Array of axis coordinate values.
        """
        pix = pix - self._pix_offset
        values = pix_to_coord(self._nodes, pix, interp=self._interp)
        return u.Quantity(values, unit=self.unit, copy=False)

    def pix_to_idx(self, pix, clip=False):
        """Convert pix to idx

        Parameters
        ----------
        pix : `~numpy.ndarray`
            Pixel coordinates.
        clip : bool
            Choose whether to clip indices to the valid range of the
            axis.  If false then indices for coordinates outside
            the axi range will be set -1.

        Returns
        -------
        idx : `~numpy.ndarray`
            Pixel indices.
        """
        if clip:
            idx = np.clip(pix, 0, self.nbin - 1)
        else:
            condition = (pix < 0) | (pix >= self.nbin)
            idx = np.where(condition, -1, pix)

        return idx

    def coord_to_pix(self, coord):
        """Transform from axis to pixel coordinates.

        Parameters
        ----------
        coord : `~numpy.ndarray`
            Array of axis coordinate values.

        Returns
        -------
        pix : `~numpy.ndarray`
            Array of pixel coordinate values.
        """
        coord = u.Quantity(coord, self.unit, copy=False).value
        pix = coord_to_pix(self._nodes, coord, interp=self._interp)
        return np.array(pix + self._pix_offset, ndmin=1)

    def coord_to_idx(self, coord, clip=False):
        """Transform from axis coordinate to bin index.

        Parameters
        ----------
        coord : `~numpy.ndarray`
            Array of axis coordinate values.
        clip : bool
            Choose whether to clip the index to the valid range of the
            axis.  If false then indices for values outside the axis
            range will be set -1.

        Returns
        -------
        idx : `~numpy.ndarray`
            Array of bin indices.
        """
        coord = u.Quantity(coord, self.unit, copy=False, ndmin=1).value
        edges = self.edges.value
        idx = np.digitize(coord, edges) - 1

        if clip:
            idx = np.clip(idx, 0, self.nbin - 1)
        else:
            with np.errstate(invalid="ignore"):
                idx[coord > edges[-1]] = INVALID_INDEX.int

        idx[~np.isfinite(coord)] = INVALID_INDEX.int

        return idx

    def slice(self, idx):
        """Create a new axis object by extracting a slice from this axis.

        Parameters
        ----------
        idx : slice
            Slice object selecting a subselection of the axis.

        Returns
        -------
        axis : `~MapAxis`
            Sliced axis object.
        """
        center = self.center[idx].value
        idx = self.coord_to_idx(center)
        # For edge nodes we need to keep N+1 nodes
        if self._node_type == "edges":
            idx = tuple(list(idx) + [1 + idx[-1]])

        nodes = self._nodes[(idx,)]
        return MapAxis(
            nodes,
            interp=self._interp,
            name=self._name,
            node_type=self._node_type,
            unit=self._unit,
        )

    def squash(self):
        """Create a new axis object by squashing the axis into one bin.

        Returns
        -------
        axis : `~MapAxis`
            Sliced axis object.
        """
        # TODO: Decide on handling node_type=center
        # See https://github.com/gammapy/gammapy/issues/1952
        return MapAxis.from_bounds(
            lo_bnd=self.edges[0].value,
            hi_bnd=self.edges[-1].value,
            nbin=1,
            interp=self._interp,
            name=self._name,
            unit=self._unit,
        )

    def __repr__(self):
        str_ = self.__class__.__name__
        str_ += "\n\n"
        fmt = "\t{:<10s} : {:<10s}\n"
        str_ += fmt.format("name", self.name)
        str_ += fmt.format("unit", "{!r}".format(str(self.unit)))
        str_ += fmt.format("nbins", str(self.nbin))
        str_ += fmt.format("node type", self.node_type)
        vals = self.edges if self.node_type == "edges" else self.center
        str_ += fmt.format(f"{self.node_type} min", "{:.1e}".format(vals.min()))
        str_ += fmt.format(f"{self.node_type} max", "{:.1e}".format(vals.max()))
        str_ += fmt.format("interp", self._interp)
        return str_

    def _init_copy(self, **kwargs):
        """Init map axis instance by copying missing init arguments from self.
        """
        argnames = inspect.getfullargspec(self.__init__).args
        argnames.remove("self")

        for arg in argnames:
            value = getattr(self, "_" + arg)
            kwargs.setdefault(arg, copy.deepcopy(value))

        return self.__class__(**kwargs)

    def copy(self, **kwargs):
        """Copy `MapAxis` instance and overwrite given attributes.

        Parameters
        ----------
        **kwargs : dict
            Keyword arguments to overwrite in the map axis constructor.

        Returns
        -------
        copy : `MapAxis`
            Copied map axis.
        """
        return self._init_copy(**kwargs)

    def round(self, coord, clip=False):
        """Round coord to nearest axis edge.

        Parameters
        ----------
        coord : `~astropy.units.Quantity`
            Coordinates
        clip : bool
            Choose whether to clip indices to the valid range of the axis.

        Returns
        -------
        coord : `~astropy.units.Quantity`
            Rounded coordinates
        """
        edges_pix = self.coord_to_pix(coord)

        if clip:
            edges_pix = np.clip(edges_pix, -0.5, self.nbin - 0.5)

        edges_idx = np.round(edges_pix + 0.5) - 0.5
        return self.pix_to_coord(edges_idx)

    def group_table(self, edges):
        """Compute bin groups table for the map axis, given coarser bin edges.

        Parameters
        ----------
        edges : `~astropy.units.Quantity`
            Group bin edges.

        Returns
        -------
        groups : `~astropy.table.Table`
            Map axis group table.
        """
        # TODO: try to simplify this code
        if not self.node_type == "edges":
            raise ValueError("Only edge based map axis can be grouped")

        edges_pix = self.coord_to_pix(edges)
        edges_pix = np.clip(edges_pix, -0.5, self.nbin - 0.5)
        edges_idx = np.round(edges_pix + 0.5) - 0.5
        edges_idx = np.unique(edges_idx)
        edges_ref = self.pix_to_coord(edges_idx)

        groups = Table()
        groups[f"{self.name}_min"] = edges_ref[:-1]
        groups[f"{self.name}_max"] = edges_ref[1:]

        groups["idx_min"] = (edges_idx[:-1] + 0.5).astype(int)
        groups["idx_max"] = (edges_idx[1:] - 0.5).astype(int)

        if len(groups) == 0:
            raise ValueError("No overlap between reference and target edges.")

        groups["bin_type"] = "normal   "

        edge_idx_start, edge_ref_start = edges_idx[0], edges_ref[0]
        if edge_idx_start > 0:
            underflow = {
                "bin_type": "underflow",
                "idx_min": 0,
                "idx_max": edge_idx_start,
                f"{self.name}_min": self.pix_to_coord(-0.5),
                f"{self.name}_max": edge_ref_start,
            }
            groups.insert_row(0, vals=underflow)

        edge_idx_end, edge_ref_end = edges_idx[-1], edges_ref[-1]

        if edge_idx_end < (self.nbin - 0.5):
            overflow = {
                "bin_type": "overflow",
                "idx_min": edge_idx_end + 1,
                "idx_max": self.nbin - 1,
                f"{self.name}_min": edge_ref_end,
                f"{self.name}_max": self.pix_to_coord(self.nbin - 0.5),
            }
            groups.add_row(vals=overflow)

        group_idx = Column(np.arange(len(groups)))
        groups.add_column(group_idx, name="group_idx", index=0)
        return groups

    def upsample(self, factor):
        """Upsample map axis by a given factor.

        When up-sampling for each node specified in the axis, the corresponding
        number of sub-nodes are introduced and preserving the initial nodes. For
        node type "edges" this results in nbin * factor new bins. For node type
        "center" this results in (nbin - 1) * factor + 1 new bins.

        Parameters
        ----------
        factor : int
            Upsampling factor.

        Returns
        -------
        axis : `MapAxis`
            Usampled map axis.

        """
        if self.node_type == "edges":
            pix = self.coord_to_pix(self.edges)
            nbin = int(self.nbin * factor) + 1
            pix_new = np.linspace(pix.min(), pix.max(), nbin)
            edges = self.pix_to_coord(pix_new)
            return self.from_edges(edges, name=self.name, interp=self.interp)
        else:
            pix = self.coord_to_pix(self.center)
            nbin = int((self.nbin - 1) * factor) + 1
            pix_new = np.linspace(pix.min(), pix.max(), nbin)
            nodes = self.pix_to_coord(pix_new)
            return self.from_nodes(nodes, name=self.name, interp=self.interp)

    def downsample(self, factor):
        """Downsample map axis by a given factor.

        When down-sampling each n-th (given by the factor) bin is selected from
        the axis while preserving the axis limits. For node type "edges" this
        requires nbin to be dividable by the factor, for node type "center" this
        requires nbin - 1 to be dividable by the factor.

        Parameters
        ----------
        factor : int
            Downsampling factor.


        Returns
        -------
        axis : `MapAxis`
            Downsampled map axis.
        """
        if self.node_type == "edges":
            nbin = self.nbin / factor

            if np.mod(nbin, 1) > 0:
                raise ValueError(
                    f"Number of {self.name} bins is not divisible by {factor}"
                )

            edges = self.edges[::factor]
            return self.from_edges(edges, name=self.name, interp=self.interp)
        else:
            nbin = (self.nbin - 1) / factor

            if np.mod(nbin, 1) > 0:
                raise ValueError(
                    f"Number of {self.name} bins - 1 is not divisible by {factor}"
                )

            nodes = self.center[::factor]
            return self.from_nodes(nodes, name=self.name, interp=self.interp)

    def to_header(self, format="ogip", idx=0):
        """Create FITS header

        Parameters
        ----------
        format : {"ogip"}
            Format specification
        idx : int
            Column index of the axis.

        Returns
        -------
        header : `~astropy.io.fits.Header`
            Header to extend.
        """
        header = fits.Header()

        if format in ["ogip", "ogip-sherpa"]:
            header["EXTNAME"] = "EBOUNDS", "Name of this binary table extension"
            header["TELESCOP"] = "DUMMY", "Mission/satellite name"
            header["INSTRUME"] = "DUMMY", "Instrument/detector"
            header["FILTER"] = "None", "Filter information"
            header["CHANTYPE"] = "PHA", "Type of channels (PHA, PI etc)"
            header["DETCHANS"] = self.nbin, "Total number of detector PHA channels"
            header["HDUCLASS"] = "OGIP", "Organisation devising file format"
            header["HDUCLAS1"] = "RESPONSE", "File relates to response of instrument"
            header["HDUCLAS2"] = "EBOUNDS", "This is an EBOUNDS extension"
            header["HDUVERS"] = "1.2.0", "Version of file format"
        elif format == "gadf":
            key = f"AXCOLS{idx}"
            name = self.name.upper()

            if self.name == "energy" and self.node_type == "edges":
                header[key] = "E_MIN,E_MAX"
            elif self.name == "energy" and self.node_type == "center":
                header[key] = "ENERGY"
            elif self.node_type == "edges":
                header[key] = f"{name}_MIN,{name}_MAX"
            elif self.node_type == "center":
                header[key] = name
            else:
                raise ValueError(f"Invalid node type {self.node_type!r}")

            key_interp = f"INTERP{idx}"
            header[key_interp] = self.interp

        else:
            raise ValueError(f"Unknown format {format}")

        return header

    def to_table(self, format="ogip"):
        """Convert `~astropy.units.Quantity` to OGIP ``EBOUNDS`` extension.

        See https://heasarc.gsfc.nasa.gov/docs/heasarc/caldb/docs/memos/cal_gen_92_002/cal_gen_92_002.html#tth_sEc3.2

        The 'ogip-sherpa' format is equivalent to 'ogip' but uses keV energy units.

        Parameters
        ----------
        format : {"ogip", "ogip-sherpa", "gadf-dl3", "gtpsf"}
            Format specification

        Returns
        -------
        table : `~astropy.table.Table`
            Table HDU
        """
        table = Table()
        edges = self.edges

        if format in ["ogip", "ogip-sherpa"]:
            self.assert_name("energy")

            if format == "ogip-sherpa":
                edges = edges.to("keV")

            table["CHANNEL"] = np.arange(self.nbin, dtype=np.int16)
            table["E_MIN"] = edges[:-1]
            table["E_MAX"] = edges[1:]
        elif format in ["ogip-arf", "ogip-arf-sherpa"]:
            self.assert_name("energy_true")

            if format == "ogip-arf-sherpa":
                edges = edges.to("keV")

            table["ENERG_LO"] = edges[:-1]
            table["ENERG_HI"] = edges[1:]
        elif format == "gadf-dl3":
            from gammapy.irf.io import IRF_DL3_AXES_SPECIFICATION

            if self.name == "energy":
                column_prefix = "ENERG"
            else:
                for column_prefix, spec in IRF_DL3_AXES_SPECIFICATION.items():
                    if spec["name"] == self.name:
                        break

            if self.node_type == "edges":
                edges_hi, edges_lo = edges[:-1], edges[1:]
            else:
                edges_hi, edges_lo = self.center, self.center

            table[f"{column_prefix}_LO"] = edges_hi[np.newaxis]
            table[f"{column_prefix}_HI"] = edges_lo[np.newaxis]
        elif format == "gtpsf":
            if self.name == "energy_true":
                table["Energy"] = self.center.to("MeV")
            elif self.name == "rad":
                table["Theta"] = self.center.to("deg")
            else:
                raise ValueError(
                    "Can only convert true energy or rad axis to"
                    f"'gtpsf' format, got {self.name}"
                )
        else:
            raise ValueError(f"{format} is not a valid format")

        return table

    def to_table_hdu(self, format="ogip"):
        """Convert `~astropy.units.Quantity` to OGIP ``EBOUNDS`` extension.

        See https://heasarc.gsfc.nasa.gov/docs/heasarc/caldb/docs/memos/cal_gen_92_002/cal_gen_92_002.html#tth_sEc3.2

        The 'ogip-sherpa' format is equivalent to 'ogip' but uses keV energy units.

        Parameters
        ----------
        format : {"ogip", "ogip-sherpa", "gtpsf"}
            Format specification

        Returns
        -------
        hdu : `~astropy.io.fits.BinTableHDU`
            Table HDU
        """
        table = self.to_table(format=format)

        if format == "gtpsf":
            name = "THETA"
        else:
            name = None

        hdu = fits.BinTableHDU(table, name=name)

        if format in ["ogip", "ogip-sherpa"]:
            hdu.header.update(self.to_header(format=format))

        return hdu

    @classmethod
    def from_table(cls, table, format="ogip", idx=0, column_prefix=""):
        """Instanciate MapAxis from table HDU

        Parameters
        ----------
        table : `~astropy.table.Table`
            Table
        format : {"ogip", "ogip-arf", "fgst-ccube", "fgst-template", "gadf", "gadf-dl3"}
            Format specification
        idx : int
            Column index of the axis.
        column_prefix : str
            Column name prefix of the axis, used for creating the axis.

        Returns
        -------
        axis : `MapAxis`
            Map Axis
        """
        if format in ["ogip", "fgst-ccube"]:
            energy_min = table["E_MIN"].quantity
            energy_max = table["E_MAX"].quantity
            energy_edges = (
                np.append(energy_min.value, energy_max.value[-1]) * energy_min.unit
            )
            axis = cls.from_edges(energy_edges, name="energy", interp="log")

        elif format == "ogip-arf":
            energy_min = table["ENERG_LO"].quantity
            energy_max = table["ENERG_HI"].quantity
            energy_edges = (
                np.append(energy_min.value, energy_max.value[-1]) * energy_min.unit
            )
            axis = cls.from_edges(energy_edges, name="energy_true", interp="log")

        elif format in ["fgst-template", "fgst-bexpcube"]:
            allowed_names = ["Energy", "ENERGY", "energy"]
            for colname in table.colnames:
                if colname in allowed_names:
                    tag = colname
                    break

            nodes = table[tag].data
            axis = cls.from_nodes(
                nodes=nodes, name="energy_true", unit="MeV", interp="log"
            )

        elif format == "gadf":
            axcols = table.meta.get("AXCOLS{}".format(idx + 1))
            colnames = axcols.split(",")
            node_type = "edges" if len(colnames) == 2 else "center"

            # TODO: check why this extra case is needed
            if colnames[0] == "E_MIN":
                name = "energy"
            else:
                name = colnames[0].replace("_MIN", "").lower()
                # this is need for backward compatibility
                if name == "theta":
                    name = "rad"

            interp = table.meta.get("INTERP{}".format(idx + 1), "lin")

            if node_type == "center":
                nodes = np.unique(table[colnames[0]].quantity)
            else:
                edges_min = np.unique(table[colnames[0]].quantity)
                edges_max = np.unique(table[colnames[1]].quantity)
                nodes = edges_from_lo_hi(edges_min, edges_max)

            axis = MapAxis(nodes=nodes, node_type=node_type, interp=interp, name=name)

        elif format == "gadf-dl3":
            from gammapy.irf.io import IRF_DL3_AXES_SPECIFICATION

            spec = IRF_DL3_AXES_SPECIFICATION[column_prefix]
            name, interp = spec["name"], spec["interp"]

            # background models are stored in reconstructed energy
            hduclass = table.meta.get("HDUCLAS2")
            if hduclass == "BKG" and column_prefix == "ENERG":
                name = "energy"

            edges_lo = table[f"{column_prefix}_LO"].quantity[0]
            edges_hi = table[f"{column_prefix}_HI"].quantity[0]

            if np.allclose(edges_hi, edges_lo):
                axis = MapAxis.from_nodes(edges_hi, interp=interp, name=name)
            else:
                edges = edges_from_lo_hi(edges_lo, edges_hi)
                axis = MapAxis.from_edges(edges, interp=interp, name=name)
        elif format == "gtpsf":
            try:
                energy = table["Energy"].data * u.MeV
                axis = MapAxis.from_nodes(energy, name="energy_true", interp="log")
            except KeyError:
                rad = table["Theta"].data * u.deg
                axis = MapAxis.from_nodes(rad, name="rad")
        else:
            raise ValueError(f"Format '{format}' not supported")

        return axis

    @classmethod
    def from_table_hdu(cls, hdu, format="ogip", idx=0):
        """Instanciate MapAxis from table HDU

        Parameters
        ----------
        hdu : `~astropy.io.fits.BinTableHDU`
            Table HDU
        format : {"ogip", "ogip-arf", "fgst-ccube", "fgst-template"}
            Format specification
        idx : int
            Column index of the axis.

        Returns
        -------
        axis : `MapAxis`
            Map Axis
        """
        table = Table.read(hdu)
        return cls.from_table(table, format=format, idx=idx)


class MapCoord:
    """Represents a sequence of n-dimensional map coordinates.

    Contains coordinates for 2 spatial dimensions and an arbitrary
    number of additional non-spatial dimensions.

    For further information see :ref:`mapcoord`.

    Parameters
    ----------
    data : `dict` of `~numpy.ndarray`
        Dictionary of coordinate arrays.
    frame : {"icrs", "galactic", None}
        Spatial coordinate system.  If None then the coordinate system
        will be set to the native coordinate system of the geometry.
    match_by_name : bool
        Match coordinates to axes by name?
        If false coordinates will be matched by index.
    """

    def __init__(self, data, frame=None, match_by_name=True):

        if "lon" not in data or "lat" not in data:
            raise ValueError("data dictionary must contain axes named 'lon' and 'lat'.")

        data = {k: np.atleast_1d(np.asanyarray(v)) for k, v in data.items()}
        vals = np.broadcast_arrays(*data.values(), subok=True)
        self._data = dict(zip(data.keys(), vals))
        self._frame = frame
        self._match_by_name = match_by_name

    def __getitem__(self, key):
        if isinstance(key, str):
            return self._data[key]
        else:
            return list(self._data.values())[key]

    def __iter__(self):
        return iter(self._data.values())

    @property
    def ndim(self):
        """Number of dimensions."""
        return len(self._data)

    @property
    def shape(self):
        """Coordinate array shape."""
        return self[0].shape

    @property
    def size(self):
        return self[0].size

    @property
    def lon(self):
        """Longitude coordinate in degrees."""
        return self._data["lon"]

    @property
    def lat(self):
        """Latitude coordinate in degrees."""
        return self._data["lat"]

    @property
    def theta(self):
        """Theta co-latitude angle in radians."""
        theta = u.Quantity(self.lat, unit="deg", copy=False).to_value("rad")
        return np.pi / 2.0 - theta

    @property
    def phi(self):
        """Phi longitude angle in radians."""
        phi = u.Quantity(self.lon, unit="deg", copy=False).to_value("rad")
        return phi

    @property
    def frame(self):
        """Coordinate system (str)."""
        return self._frame

    @property
    def match_by_name(self):
        """Boolean flag: axis lookup by name (True) or index (False)."""
        return self._match_by_name

    @property
    def skycoord(self):
        return SkyCoord(self.lon, self.lat, unit="deg", frame=self.frame)

    @classmethod
    def _from_lonlat(cls, coords, frame=None, axis_names=None):
        """Create a `~MapCoord` from a tuple of coordinate vectors.

        The first two elements of the tuple should be longitude and latitude in degrees.

        Parameters
        ----------
        coords : tuple
            Tuple of `~numpy.ndarray`.

        Returns
        -------
        coord : `~MapCoord`
            A coordinates object.
        """
        if axis_names is None:
            axis_names = [f"axis{idx}" for idx in range(len(coords) - 2)]

        if isinstance(coords, (list, tuple)):
            coords_dict = {"lon": coords[0], "lat": coords[1]}
            for name, c in zip(axis_names, coords[2:]):
                coords_dict[name] = c
        else:
            raise ValueError("Unrecognized input type.")

        return cls(coords_dict, frame=frame, match_by_name=False)

    @classmethod
    def _from_tuple(cls, coords, frame=None, axis_names=None):
        """Create from tuple of coordinate vectors."""
        if isinstance(coords[0], (list, np.ndarray)) or np.isscalar(coords[0]):
            return cls._from_lonlat(coords, frame=frame, axis_names=axis_names)
        elif isinstance(coords[0], SkyCoord):
            lon, lat, frame = skycoord_to_lonlat(coords[0], frame=frame)
            coords = (lon, lat) + coords[1:]
            return cls._from_lonlat(coords, frame=frame, axis_names=axis_names)
        else:
            raise TypeError(f"Type not supported: {type(coords)!r}")

    @classmethod
    def _from_dict(cls, coords, frame=None):
        """Create from a dictionary of coordinate vectors."""
        if "lon" in coords and "lat" in coords:
            return cls(coords, frame=frame)
        elif "skycoord" in coords:
            lon, lat, frame = skycoord_to_lonlat(coords["skycoord"], frame=frame)
            coords_dict = {"lon": lon, "lat": lat}
            for k, v in coords.items():
                if k == "skycoord":
                    continue
                coords_dict[k] = v
            return cls(coords_dict, frame=frame)
        else:
            raise ValueError("coords dict must contain 'lon'/'lat' or 'skycoord'.")

    @classmethod
    def create(cls, data, frame=None, axis_names=None):
        """Create a new `~MapCoord` object.

        This method can be used to create either unnamed (with tuple input)
        or named (via dict input) axes.

        Parameters
        ----------
        data : tuple, dict, `MapCoord` or `~astropy.coordinates.SkyCoord`
            Object containing coordinate arrays.
        frame : {"icrs", "galactic", None}, optional
            Set the coordinate system for longitude and latitude. If
            None longitude and latitude will be assumed to be in
            the coordinate system native to a given map geometry.
        axis_names : list of str
            Axis names use if a tuple is provided

        Examples
        --------
        >>> from astropy.coordinates import SkyCoord
        >>> from gammapy.maps import MapCoord

        >>> lon, lat = [1, 2], [2, 3]
        >>> skycoord = SkyCoord(lon, lat, unit='deg')
        >>> energy = [1000]
        >>> c = MapCoord.create((lon,lat))
        >>> c = MapCoord.create((skycoord,))
        >>> c = MapCoord.create((lon,lat,energy))
        >>> c = MapCoord.create(dict(lon=lon,lat=lat))
        >>> c = MapCoord.create(dict(lon=lon,lat=lat,energy=energy))
        >>> c = MapCoord.create(dict(skycoord=skycoord,energy=energy))
        """
        if isinstance(data, cls):
            if data.frame is None or frame == data.frame:
                return data
            else:
                return data.to_frame(frame)
        elif isinstance(data, dict):
            return cls._from_dict(data, frame=frame)
        elif isinstance(data, (list, tuple)):
            return cls._from_tuple(data, frame=frame, axis_names=axis_names)
        elif isinstance(data, SkyCoord):
            return cls._from_tuple((data,), frame=frame, axis_names=axis_names)
        else:
            raise TypeError(f"Unsupported input type: {type(data)!r}")

    def to_frame(self, frame):
        """Convert to a different coordinate frame.

        Parameters
        ----------
        frame : {"icrs", "galactic"}
            Coordinate system, either Galactic ("galactic") or Equatorial ("icrs").

        Returns
        -------
        coords : `~MapCoord`
            A coordinates object.
        """
        if frame == self.frame:
            return copy.deepcopy(self)
        else:
            lon, lat, frame = skycoord_to_lonlat(self.skycoord, frame=frame)
            data = copy.deepcopy(self._data)
            if isinstance(self.lon, u.Quantity):
                lon = u.Quantity(lon, unit="deg", copy=False)

            if isinstance(self.lon, u.Quantity):
                lat = u.Quantity(lat, unit="deg", copy=False)

            data["lon"] = lon
            data["lat"] = lat
            return self.__class__(data, frame, self._match_by_name)

    def apply_mask(self, mask):
        """Return a masked copy of this coordinate object.

        Parameters
        ----------
        mask : `~numpy.ndarray`
            Boolean mask.

        Returns
        -------
        coords : `~MapCoord`
            A coordinates object.
        """
        data = {k: v[mask] for k, v in self._data.items()}
        return self.__class__(data, self.frame, self._match_by_name)

    @property
    def flat(self):
        """Return flattened, valid coordinates"""
        is_finite = np.isfinite(self[0])
        return self.apply_mask(is_finite)

    def copy(self):
        """Copy `MapCoord` object."""
        return copy.deepcopy(self)

    def __repr__(self):
        return (
            f"{self.__class__.__name__}\n\n"
            f"\taxes     : {list(self._data.keys())}\n"
            f"\tshape    : {self.shape[::-1]}\n"
            f"\tndim     : {self.ndim}\n"
            f"\tframe : {self.frame}\n"
        )


class Geom(abc.ABC):
    """Map geometry base class.

    See also: `~gammapy.maps.WcsGeom` and `~gammapy.maps.HpxGeom`
    """

    @property
    @abc.abstractmethod
    def data_shape(self):
        """Shape of the Numpy data array matching this geometry."""
        pass

    def data_nbytes(self, dtype="float32"):
        """Estimate memory usage in megabytes of the Numpy data array
        matching this geometry depending on the given type.

        Parameters
        ----------
        dtype : data-type
            The desired data-type for the array. Default is "float32"
            
        Returns
        -------
        memory : `~astropy.units.Quantity`
            Estimated memory usage in megabytes (MB)
        """
        return (np.empty(self.data_shape, dtype).nbytes * u.byte).to("MB")

    @property
    @abc.abstractmethod
    def is_allsky(self):
        pass

    @property
    @abc.abstractmethod
    def center_coord(self):
        pass

    @property
    @abc.abstractmethod
    def center_pix(self):
        pass

    @property
    @abc.abstractmethod
    def center_skydir(self):
        pass

    @classmethod
    def from_hdulist(cls, hdulist, hdu=None, hdu_bands=None):
        """Load a geometry object from a FITS HDUList.

        Parameters
        ----------
        hdulist :  `~astropy.io.fits.HDUList`
            HDU list containing HDUs for map data and bands.
        hdu : str
            Name or index of the HDU with the map data.
        hdu_bands : str
            Name or index of the HDU with the BANDS table.  If not
            defined this will be inferred from the FITS header of the
            map HDU.

        Returns
        -------
        geom : `~Geom`
            Geometry object.
        """
        if hdu is None:
            hdu = find_hdu(hdulist)
        else:
            hdu = hdulist[hdu]

        if hdu_bands is None:
            hdu_bands = find_bands_hdu(hdulist, hdu)

        if hdu_bands is not None:
            hdu_bands = hdulist[hdu_bands]

        return cls.from_header(hdu.header, hdu_bands)

    def to_bands_hdu(self, hdu=None, hdu_skymap=None, format=None):
        table_hdu = self.axes.to_table_hdu(format=format, prefix=hdu_skymap)
        cols = table_hdu.columns.columns
        cols.extend(self._make_bands_cols())
        return fits.BinTableHDU.from_columns(
            cols, header=table_hdu.header, name=table_hdu.name
        )

    @abc.abstractmethod
    def _make_bands_cols(self):
        pass

    @abc.abstractmethod
    def get_idx(self, idx=None, local=False, flat=False):
        """Get tuple of pixel indices for this geometry.

        Returns all pixels in the geometry by default. Pixel indices
        for a single image plane can be accessed by setting ``idx``
        to the index tuple of a plane.

        Parameters
        ----------
        idx : tuple, optional
            A tuple of indices with one index for each non-spatial
            dimension.  If defined only pixels for the image plane with
            this index will be returned.  If none then all pixels
            will be returned.
        local : bool
            Flag to return local or global pixel indices.  Local
            indices run from 0 to the number of pixels in a given
            image plane.
        flat : bool, optional
            Return a flattened array containing only indices for
            pixels contained in the geometry.

        Returns
        -------
        idx : tuple
            Tuple of pixel index vectors with one vector for each
            dimension.
        """
        pass

    @abc.abstractmethod
    def get_coord(self, idx=None, flat=False):
        """Get the coordinate array for this geometry.

        Returns a coordinate array with the same shape as the data
        array.  Pixels outside the geometry are set to NaN.
        Coordinates for a single image plane can be accessed by
        setting ``idx`` to the index tuple of a plane.

        Parameters
        ----------
        idx : tuple, optional
            A tuple of indices with one index for each non-spatial
            dimension.  If defined only coordinates for the image
            plane with this index will be returned.  If none then
            coordinates for all pixels will be returned.
        flat : bool, optional
            Return a flattened array containing only coordinates for
            pixels contained in the geometry.

        Returns
        -------
        coords : tuple
            Tuple of coordinate vectors with one vector for each
            dimension.
        """
        pass

    @abc.abstractmethod
    def coord_to_pix(self, coords):
        """Convert map coordinates to pixel coordinates.

        Parameters
        ----------
        coords : tuple
            Coordinate values in each dimension of the map.  This can
            either be a tuple of numpy arrays or a MapCoord object.
            If passed as a tuple then the ordering should be
            (longitude, latitude, c_0, ..., c_N) where c_i is the
            coordinate vector for axis i.

        Returns
        -------
        pix : tuple
            Tuple of pixel coordinates in image and band dimensions.
        """
        pass

    def coord_to_idx(self, coords, clip=False):
        """Convert map coordinates to pixel indices.

        Parameters
        ----------
        coords : tuple or `~MapCoord`
            Coordinate values in each dimension of the map.  This can
            either be a tuple of numpy arrays or a MapCoord object.
            If passed as a tuple then the ordering should be
            (longitude, latitude, c_0, ..., c_N) where c_i is the
            coordinate vector for axis i.
        clip : bool
            Choose whether to clip indices to the valid range of the
            geometry.  If false then indices for coordinates outside
            the geometry range will be set -1.

        Returns
        -------
        pix : tuple
            Tuple of pixel indices in image and band dimensions.
            Elements set to -1 correspond to coordinates outside the
            map.
        """
        pix = self.coord_to_pix(coords)
        return self.pix_to_idx(pix, clip=clip)

    @abc.abstractmethod
    def pix_to_coord(self, pix):
        """Convert pixel coordinates to map coordinates.

        Parameters
        ----------
        pix : tuple
            Tuple of pixel coordinates.

        Returns
        -------
        coords : tuple
            Tuple of map coordinates.
        """
        pass

    @abc.abstractmethod
    def pix_to_idx(self, pix, clip=False):
        """Convert pixel coordinates to pixel indices.

        Returns -1 for pixel coordinates that lie outside of the map.

        Parameters
        ----------
        pix : tuple
            Tuple of pixel coordinates.
        clip : bool
            Choose whether to clip indices to the valid range of the
            geometry.  If false then indices for coordinates outside
            the geometry range will be set -1.

        Returns
        -------
        idx : tuple
            Tuple of pixel indices.
        """
        pass

    @abc.abstractmethod
    def contains(self, coords):
        """Check if a given map coordinate is contained in the geometry.

        Parameters
        ----------
        coords : tuple or `~gammapy.maps.MapCoord`
            Tuple of map coordinates.

        Returns
        -------
        containment : `~numpy.ndarray`
            Bool array.
        """
        pass

    def contains_pix(self, pix):
        """Check if a given pixel coordinate is contained in the geometry.

        Parameters
        ----------
        pix : tuple
            Tuple of pixel coordinates.

        Returns
        -------
        containment : `~numpy.ndarray`
            Bool array.
        """
        idx = self.pix_to_idx(pix)
        return np.all(np.stack([t != INVALID_INDEX.int for t in idx]), axis=0)

    def slice_by_idx(self, slices):
        """Create a new geometry by slicing the non-spatial axes.

        Parameters
        ----------
        slices : dict
            Dict of axes names and integers or `slice` object pairs. Contains one
            element for each non-spatial dimension. For integer indexing the
            corresponding axes is dropped from the map. Axes not specified in the
            dict are kept unchanged.

        Returns
        -------
        geom : `~Geom`
            Sliced geometry.
        """
        axes = self.axes.slice_by_idx(slices)
        return self._init_copy(axes=axes)

    @property
    def as_energy_true(self):
        """If the geom contains an energy axis rename it to energy true"""
        energy_axis = self.axes["energy"].copy(name="energy_true")
        return self.to_image().to_cube([energy_axis])

    @property
    def has_energy_axis(self):
        """Whether geom has an energy axis"""
        return ("energy" in self.axes.names) ^ ("energy_true" in self.axes.names)

    @abc.abstractmethod
    def to_image(self):
        """Create 2D image geometry (drop non-spatial dimensions).

        Returns
        -------
        geom : `~Geom`
            Image geometry.
        """
        pass

    @abc.abstractmethod
    def to_cube(self, axes):
        """Append non-spatial axes to create a higher-dimensional geometry.

        This will result in a new geometry with
        N+M dimensions where N is the number of current dimensions and
        M is the number of axes in the list.

        Parameters
        ----------
        axes : list
            Axes that will be appended to this geometry.

        Returns
        -------
        geom : `~Geom`
            Map geometry.
        """
        pass

    def squash(self, axis_name):
        """Squash geom axis.

        Parameters
        ----------
        axis_name : str
            Axis to squash.

        Returns
        -------
        geom : `Geom`
            Geom with squashed axis.
        """
        axes = self.axes.squash(axis_name=axis_name)
        return self.to_image().to_cube(axes=axes)

    def drop(self, axis_name):
        """Drop an axis from the geom.

        Parameters
        ----------
        axis_name : str
            Name of the axis to remove.

        Returns
            -------
        geom : `Geom`
            New geom with the axis removed.
        """
        axes = self.axes.drop(axis_name=axis_name)
        return self.to_image().to_cube(axes=axes)

    @abc.abstractmethod
    def pad(self, pad_width):
        """
        Pad the geometry at the edges.

        Parameters
        ----------
        pad_width : {sequence, array_like, int}
            Number of values padded to the edges of each axis.

        Returns
        -------
        geom : `~Geom`
            Padded geometry.
        """
        pass

    @abc.abstractmethod
    def crop(self, crop_width):
        """
        Crop the geometry at the edges.

        Parameters
        ----------
        crop_width : {sequence, array_like, int}
            Number of values cropped from the edges of each axis.

        Returns
        -------
        geom : `~Geom`
            Cropped geometry.
        """
        pass

    @abc.abstractmethod
    def downsample(self, factor, axis_name):
        """Downsample the spatial dimension of the geometry by a given factor.

        Parameters
        ----------
        factor : int
            Downsampling factor.
        axis_name : str
            Axis to downsample.

        Returns
        -------
        geom : `~Geom`
            Downsampled geometry.

        """
        pass

    @abc.abstractmethod
    def upsample(self, factor, axis_name):
        """Upsample the spatial dimension of the geometry by a given factor.

        Parameters
        ----------
        factor : int
            Upsampling factor.
        axis_name : str
            Axis to upsample.

        Returns
        -------
        geom : `~Geom`
            Upsampled geometry.

        """
        pass

    def resample_axis(self, axis):
        """Resample geom to a new axis binning.

        This method groups the existing bins into a new binning.

        Parameters
        ----------
        axis : `MapAxis`
            New map axis.

        Returns
        -------
        map : `Geom`
            Geom with resampled axis.
        """
        axes = self.axes.resample(axis=axis)
        return self._init_copy(axes=axes)

    @abc.abstractmethod
    def solid_angle(self):
        """Solid angle (`~astropy.units.Quantity` in ``sr``)."""
        pass

    @property
    def is_image(self):
        """Whether the geom is an image without extra dimensions."""
        if self.axes is None:
            return True
        return len(self.axes) == 0

    @property
    def is_flat(self):
        """Whether the geom non spatial axes have length 1, i.e. if the geom is equivalent to an image."""
        if self.is_image:
            return True
        else:
            valid = True
            for axis in self.axes:
                valid = valid and (axis.nbin == 1)
            return valid

    def _init_copy(self, **kwargs):
        """Init map geom instance by copying missing init arguments from self.
        """
        argnames = inspect.getfullargspec(self.__init__).args
        argnames.remove("self")

        for arg in argnames:
            value = getattr(self, "_" + arg)
            kwargs.setdefault(arg, copy.deepcopy(value))

        return self.__class__(**kwargs)

    def copy(self, **kwargs):
        """Copy and overwrite given attributes.

        Parameters
        ----------
        **kwargs : dict
            Keyword arguments to overwrite in the map geometry constructor.

        Returns
        -------
        copy : `Geom`
            Copied map geometry.
        """
        return self._init_copy(**kwargs)

    def energy_mask(self, energy_min=None, energy_max=None, round_to_edge=False):
        """Create a mask for a given energy range.

        The energy bin must be fully contained to be included in the mask.

        Parameters
        ----------
        energy_min, energy_max : `~astropy.units.Quantity`
            Energy range

        Returns
        -------
        mask : `~numpy.ndarray`
            Energy mask
        """
        from . import Map

        # get energy axes and values
        energy_axis = self.axes["energy"]

        if round_to_edge:
            energy_min, energy_max = energy_axis.round([energy_min, energy_max])

        # TODO: make this more general
        shape = (-1, 1) if self.is_hpx else (-1, 1, 1)
        energy_edges = energy_axis.edges.reshape(shape)

        # set default values
        energy_min = energy_min if energy_min is not None else energy_edges[0]
        energy_max = energy_max if energy_max is not None else energy_edges[-1]

        mask = (energy_edges[:-1] >= energy_min) & (energy_edges[1:] <= energy_max)
        data = np.broadcast_to(mask, shape=self.data_shape)
        return Map.from_geom(geom=self, data=data)<|MERGE_RESOLUTION|>--- conflicted
+++ resolved
@@ -648,15 +648,7 @@
                 ax.assert_name(required_name)
 
         except ValueError:
-<<<<<<< HEAD
             raise ValueError(message)
-=======
-            raise ValueError(
-                "Incorrect axis order or names. Expected axis "
-                f"order: {required_names}, got: {self.names}."
-            )
->>>>>>> ce4cc2aa
-
 
 class MapAxis:
     """Class representing an axis of a map.
