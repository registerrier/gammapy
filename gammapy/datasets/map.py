# Licensed under a 3-clause BSD style license - see LICENSE.rst
import logging
from functools import lru_cache
import numpy as np
import astropy.units as u
from astropy.io import fits
from astropy.nddata.utils import NoOverlapError
from astropy.table import Table
from astropy.utils import lazyproperty
from regions import SkyRegion, CircleSkyRegion, RectangleSkyRegion
from gammapy.data import GTI
from gammapy.irf import EDispKernel
from gammapy.irf.edisp_map import EDispMap, EDispKernelMap
from gammapy.irf.psf_kernel import PSFKernel
from gammapy.irf.psf_map import PSFMap
from gammapy.maps import Map, MapAxis, RegionGeom
from gammapy.modeling.models import (
    BackgroundModel,
    Models,
    ProperModels,
)
from gammapy.stats import cash, cash_sum_cython, wstat, get_wstat_mu_bkg, WStatCountsStatistic
from gammapy.utils.random import get_random_state
from gammapy.utils.scripts import make_name, make_path
from gammapy.utils.fits import LazyFitsData, HDULocation
from gammapy.utils.table import hstack_columns
from .core import Dataset
from .utils import get_axes

__all__ = ["MapDataset", "MapDatasetOnOff", "create_map_dataset_geoms"]

log = logging.getLogger(__name__)

CUTOUT_MARGIN = 0.1 * u.deg
RAD_MAX = 0.66
RAD_AXIS_DEFAULT = MapAxis.from_bounds(
    0, RAD_MAX, nbin=66, node_type="edges", name="rad", unit="deg"
)
MIGRA_AXIS_DEFAULT = MapAxis.from_bounds(
    0.2, 5, nbin=48, node_type="edges", name="migra"
)

BINSZ_IRF_DEFAULT = 0.2

EVALUATION_MODE = "local"
USE_NPRED_CACHE = True


def create_map_dataset_geoms(
    geom, energy_axis_true=None, migra_axis=None, rad_axis=None, binsz_irf=None,
):
    """Create map geometries for a `MapDataset`

    Parameters
    ----------
    geom : `~gammapy.maps.WcsGeom`
        Reference target geometry in reco energy, used for counts and background maps
    energy_axis_true : `~gammapy.maps.MapAxis`
        True energy axis used for IRF maps
    migra_axis : `~gammapy.maps.MapAxis`
        If set, this provides the migration axis for the energy dispersion map.
        If not set, an EDispKernelMap is produced instead. Default is None
    rad_axis : `~gammapy.maps.MapAxis`
        Rad axis for the psf map
    binsz_irf : float
        IRF Map pixel size in degrees.

    Returns
    -------
    geoms : dict
        Dict with map geometries.
    """
    rad_axis = rad_axis or RAD_AXIS_DEFAULT

    if energy_axis_true is not None:
        if energy_axis_true.name != "energy_true":
            raise ValueError("True enery axis name must be 'energy_true'")
    else:
        energy_axis_true = geom.axes["energy"].copy(name="energy_true")

    binsz_irf = binsz_irf or BINSZ_IRF_DEFAULT
    geom_image = geom.to_image()
    geom_exposure = geom_image.to_cube([energy_axis_true])
    geom_irf = geom_image.to_binsz(binsz=binsz_irf)
    geom_psf = geom_irf.to_cube([rad_axis, energy_axis_true])

    if migra_axis:
        geom_edisp = geom_irf.to_cube([migra_axis, energy_axis_true])
    else:
        geom_edisp = geom_irf.to_cube([geom.axes["energy"], energy_axis_true])

    return {
        "geom": geom,
        "geom_exposure": geom_exposure,
        "geom_psf": geom_psf,
        "geom_edisp": geom_edisp,
    }


class MapDataset(Dataset):
    """Perform sky model likelihood fit on maps.

    Parameters
    ----------
    models : `~gammapy.modeling.models.Models`
        Source sky models.
    counts : `~gammapy.maps.WcsNDMap`
        Counts cube
    exposure : `~gammapy.maps.WcsNDMap`
        Exposure cube
    mask_fit : `~gammapy.maps.WcsNDMap`
        Mask to apply to the likelihood for fitting.
    psf : `~gammapy.irf.PSFKernel` or `~gammapy.irf.PSFMap`
        PSF kernel
    edisp : `~gammapy.irf.EDispKernel` or `~gammapy.irf.EDispMap`
        Energy dispersion kernel
    mask_safe : `~gammapy.maps.WcsNDMap`
        Mask defining the safe data range.
    gti : `~gammapy.data.GTI`
        GTI of the observation or union of GTI if it is a stacked observation
    meta_table : `~astropy.table.Table`
        Table listing informations on observations used to create the dataset.
        One line per observation for stacked datasets.


    See Also
    --------
    MapDatasetOnOff, SpectrumDataset, FluxPointsDataset
    """

    stat_type = "cash"
    tag = "MapDataset"
    counts = LazyFitsData(cache=True)
    exposure = LazyFitsData(cache=True)
    edisp = LazyFitsData(cache=True)
    psf = LazyFitsData(cache=True)
    mask_fit = LazyFitsData(cache=True)
    mask_safe = LazyFitsData(cache=True)

    _lazy_data_members = ["counts", "exposure", "edisp", "psf", "mask_fit", "mask_safe"]

    def __init__(
        self,
        models=None,
        counts=None,
        exposure=None,
        mask_fit=None,
        psf=None,
        edisp=None,
        name=None,
        mask_safe=None,
        gti=None,
        meta_table=None,
    ):
        self._name = make_name(name)
        self._background_model = None
        self.counts = counts
        self.exposure = exposure
        self.mask_fit = mask_fit
        self.psf = psf

        if isinstance(edisp, EDispKernel):
            edisp = EDispKernelMap.from_edisp_kernel(edisp=edisp)

        self.edisp = edisp
        self.mask_safe = mask_safe
        self.models = models
        self.gti = gti
        self.meta_table = meta_table

    @property
    def name(self):
        return self._name

    def __str__(self):
        str_ = f"{self.__class__.__name__}\n"
        str_ += "-" * len(self.__class__.__name__) + "\n"
        str_ += "\n"
        str_ += "\t{:32}: {{name}} \n\n".format("Name")
        str_ += "\t{:32}: {{counts:.0f}} \n".format("Total counts")
        str_ += "\t{:32}: {{npred:.2f}}\n".format("Total predicted counts")
        str_ += "\t{:32}: {{background:.2f}}\n\n".format("Total background counts")

        str_ += "\t{:32}: {{exposure_min:.2e}}\n".format("Exposure min")
        str_ += "\t{:32}: {{exposure_max:.2e}}\n\n".format("Exposure max")

        str_ += "\t{:32}: {{n_bins}} \n".format("Number of total bins")
        str_ += "\t{:32}: {{n_fit_bins}} \n\n".format("Number of fit bins")

        # likelihood section
        str_ += "\t{:32}: {{stat_type}}\n".format("Fit statistic type")
        str_ += "\t{:32}: {{stat_sum:.2f}}\n\n".format("Fit statistic value (-2 log(L))")

        info = self.info_dict()
        str_ = str_.format(**info)

        # model section
        n_models, n_pars, n_free_pars = 0, 0, 0
        if self.models is not None:
            n_models = len(self.models)
            n_pars = len(self.models.parameters)
            n_free_pars = len(self.models.parameters.free_parameters)

        str_ += "\t{:32}: {} \n".format("Number of models", n_models)
        str_ += "\t{:32}: {}\n".format("Number of parameters", n_pars)
        str_ += "\t{:32}: {}\n\n".format("Number of free parameters", n_free_pars)

        if self.models is not None:
            str_ += "\t" + "\n\t".join(str(self.models).split("\n")[2:])

        return str_.expandtabs(tabsize=2)

    @property
    def models(self):
        """Models (`~gammapy.modeling.models.Models`)."""
        return ProperModels(self)

    @property
    def background_model(self):
        return self._background_model

    @models.setter
    def models(self, models):
        if models is None:
            self._models = None
        else:
            self._models = Models(models)

        # TODO: clean this up (probably by removing)
        for model in self.models:
            if isinstance(model, BackgroundModel):
                if model.datasets_names is not None:
                    if self.name in model.datasets_names:
                        self._background_model = model
                        break
        else:
            if not isinstance(self, MapDatasetOnOff):
                log.warning(f"No background model defined for dataset {self.name}")
        self._evaluators = {}

    @property
    def evaluators(self):
        """Model evaluators"""

        models = self.models
        if models:
            keys = list(self._evaluators.keys())
            for key in keys:
                if key not in models:
                    del self._evaluators[key]

            for model in models:
                evaluator = self._evaluators.get(model)

                if evaluator is None:
                    evaluator = MapEvaluator(
                        model=model,
                        evaluation_mode=EVALUATION_MODE,
                        gti=self.gti,
                        use_cache=USE_NPRED_CACHE,
                    )
                    self._evaluators[model] = evaluator

                # if the model component drifts out of its support the evaluator has
                # has to be updated
                if evaluator.needs_update:
                    evaluator.update(self.exposure, self.psf, self.edisp, self._geom)

        return self._evaluators

    @property
    def _geom(self):
        """Main analysis geometry"""
        if self.counts is not None:
            return self.counts.geom
        elif self.background_model is not None:
            return self.background_model.map.geom
        elif self.mask_safe is not None:
            return self.mask_safe.geom
        elif self.mask_fit is not None:
            return self.mask_fit.geom
        else:
            raise ValueError(
                "Either 'counts', 'background_model', 'mask_fit'"
                " or 'mask_safe' must be defined."
            )

    @property
    def data_shape(self):
        """Shape of the counts or background data (tuple)"""
        return self._geom.data_shape

    def npred(self):
        """Predicted source and background counts (`~gammapy.maps.Map`)."""
        npred_total = Map.from_geom(self._geom, dtype=float)

        for evaluator in self.evaluators.values():
            if evaluator.contributes:
                npred = evaluator.compute_npred()
                npred_total.stack(npred)
        return npred_total

    def npred_sig(self, model=None):
        """"Model predicted signal counts. If a model is passed, predicted counts from that component is returned.
        Else, the total signal counts are returned.

        Parameters
        -------------
        model: `~gammapy.modeling.models.SkyModel`, optional
            Sky model to compute the npred for.
            If none, the sum of all components (minus the background model)
            is returned

        Returns
        ----------
        npred_sig: `gammapy.maps.WcsNDMap`
            Map of the predicted signal counts
        """
        if model is None:
            if self.background_model is None:
                return self.npred()
            return self.npred() - self.background_model.evaluate()
        else:
            return self.evaluators.get(model).compute_npred()

    @classmethod
    def from_geoms(
        cls,
        geom,
        geom_exposure,
        geom_psf,
        geom_edisp,
        reference_time="2000-01-01",
        name=None,
        **kwargs,
    ):
        """
        Create a MapDataset object with zero filled maps according to the specified geometries

        Parameters
        ----------
        geom : `Geom`
            geometry for the counts and background maps
        geom_exposure : `Geom`
            geometry for the exposure map
        geom_psf : `Geom`
            geometry for the psf map
        geom_edisp : `Geom`
            geometry for the energy dispersion kernel map.
            If geom_edisp has a migra axis, this wil create an EDispMap instead.
        reference_time : `~astropy.time.Time`
            the reference time to use in GTI definition
        name : str
            Name of the returned dataset.

        Returns
        -------
        empty_maps : `MapDataset`
            A MapDataset containing zero filled maps
        """
        name = make_name(name)
        kwargs = kwargs.copy()
        kwargs["name"] = name
        kwargs["counts"] = Map.from_geom(geom, unit="")

        background = Map.from_geom(geom, unit="")
        kwargs["models"] = Models(
            [BackgroundModel(background, name=name + "-bkg", datasets_names=[name])]
        )
        kwargs["exposure"] = Map.from_geom(geom_exposure, unit="m2 s")

        if geom_edisp.axes[0].name.lower() == "energy":
            kwargs["edisp"] = EDispKernelMap.from_geom(geom_edisp)
        else:
            kwargs["edisp"] = EDispMap.from_geom(geom_edisp)

        kwargs["psf"] = PSFMap.from_geom(geom_psf)

        kwargs.setdefault(
            "gti", GTI.create([] * u.s, [] * u.s, reference_time=reference_time)
        )
        kwargs["mask_safe"] = Map.from_geom(geom, unit="", dtype=bool)

        return cls(**kwargs)

    @classmethod
    def create(
        cls,
        geom,
        energy_axis_true=None,
        migra_axis=None,
        rad_axis=None,
        binsz_irf=None,
        reference_time="2000-01-01",
        name=None,
        meta_table=None,
        **kwargs,
    ):
        """Create a MapDataset object with zero filled maps.

        Parameters
        ----------
        geom : `~gammapy.maps.WcsGeom`
            Reference target geometry in reco energy, used for counts and background maps
        energy_axis_true : `~gammapy.maps.MapAxis`
            True energy axis used for IRF maps
        migra_axis : `~gammapy.maps.MapAxis`
            If set, this provides the migration axis for the energy dispersion map.
            If not set, an EDispKernelMap is produced instead. Default is None
        rad_axis : `~gammapy.maps.MapAxis`
            Rad axis for the psf map
        binsz_irf : float
            IRF Map pixel size in degrees.
        reference_time : `~astropy.time.Time`
            the reference time to use in GTI definition
        name : str
            Name of the returned dataset.
        meta_table : `~astropy.table.Table`
            Table listing informations on observations used to create the dataset.
            One line per observation for stacked datasets.

        Returns
        -------
        empty_maps : `MapDataset`
            A MapDataset containing zero filled maps
        """
        geoms = create_map_dataset_geoms(
            geom=geom,
            energy_axis_true=energy_axis_true,
            rad_axis=rad_axis,
            migra_axis=migra_axis,
            binsz_irf=binsz_irf,
        )

        kwargs.update(geoms)

        return cls.from_geoms(reference_time=reference_time, name=name, **kwargs)

    @property
    def mask_safe_image(self):
        """Reduced mask safe"""
        if self.mask_safe is None:
            return None
        return self.mask_safe.reduce_over_axes(func=np.logical_or)

    @property
    def mask_safe_psf(self):
        """Mask safe for psf maps"""
        if self.mask_safe is None:
            return None

        geom = self.psf.exposure_map.geom.squash("energy_true")
        mask_safe_psf = self.mask_safe_image.interp_to_geom(geom.to_image())
        return mask_safe_psf.to_cube(geom.axes)

    @property
    def mask_safe_edisp(self):
        """Mask safe for edisp maps"""
        if self.mask_safe is None:
            return None

        geom = self.edisp.edisp_map.geom.squash("energy_true")

        if "migra" in geom.axes.names:
            geom = geom.squash("migra")
            mask_safe_edisp = self.mask_safe_image.interp_to_geom(geom.to_image())
            return mask_safe_edisp.to_cube(geom.axes)

        return self.mask_safe.interp_to_geom(geom)

    def apply_mask_safe(self):
        """Apply mask safe to the dataset"""
        if self.mask_safe is None:
            return

        if self.counts:
            self.counts *= self.mask_safe

        if self.exposure:
            self.exposure *= self.mask_safe_image.data

        if self.background_model:
            self.background_model.map *= self.mask_safe

        if self.psf:
            self.psf.psf_map *= self.mask_safe_psf.data
            self.psf.exposure_map *= self.mask_safe_psf.data

        if self.edisp:
            self.edisp.edisp_map *= self.mask_safe_edisp.data
            #self.edisp.exposure_map *= self.mask_safe_edisp.data

    def stack(self, other):
        """Stack another dataset in place.

        Parameters
        ----------
        other: `~gammapy.datasets.MapDataset` or `~gammapy.datasets.MapDatasetOnOff`
            Map dataset to be stacked with this one. If other is an on-off
            dataset alpha * counts_off is used as a background model.
        """
        self.apply_mask_safe()

        if self.counts and other.counts:
            self.counts.stack(other.counts, weights=other.mask_safe)

        if self.exposure and other.exposure:
            self.exposure.stack(other.exposure, weights=other.mask_safe_image)

        # TODO: unify background model handling
        if other.stat_type == "wstat":
            background_model = BackgroundModel(other.background)
        else:
            background_model = other.background_model

        if self.background_model and background_model:
            self.background_model.stack(background_model, weights=other.mask_safe)

        if self.psf and other.psf:
            if isinstance(self.psf, PSFMap) and isinstance(other.psf, PSFMap):
                self.psf.stack(other.psf, weights=other.mask_safe_psf)
            else:
                raise ValueError("Stacking of PSF kernels not supported")

        if self.edisp and other.edisp:
            self.edisp.stack(other.edisp, weights=other.mask_safe_edisp)

        if self.mask_safe and other.mask_safe:
            self.mask_safe.stack(other.mask_safe)

        if self.gti and other.gti:
            self.gti.stack(other.gti)
            self.gti = self.gti.union()

        if self.meta_table and other.meta_table:
            self.meta_table = hstack_columns(self.meta_table, other.meta_table)
        elif other.meta_table:
            self.meta_table = other.meta_table.copy()

    def stat_array(self):
        """Likelihood per bin given the current model parameters"""
        return cash(n_on=self.counts.data, mu_on=self.npred().data)

    def residuals(self, method="diff"):
        """Compute residuals map.

        Parameters
        ----------
        method: {"diff", "diff/model", "diff/sqrt(model)"}
            Method used to compute the residuals. Available options are:
                - "diff" (default): data - model
                - "diff/model": (data - model) / model
                - "diff/sqrt(model)": (data - model) / sqrt(model)

        Returns
        -------
        residuals : `gammapy.maps.WcsNDMap`
            Residual map.
        """
        return self._compute_residuals(self.counts, self.npred(), method=method)

    def plot_spatial_residuals(
        self, ax=None, method="diff", smooth_kernel="gauss", smooth_radius="0.1 deg", **kwargs
    ):
        """Plot spatial residuals.

        The normalization used for the residuals computation can be controlled
        using the method parameter.

        Parameters
        ----------
        ax : `~astropy.visualization.wcsaxes.WCSAxes`
            Axes to plot on.
        method : {"diff", "diff/model", "diff/sqrt(model)"}
            Normalization used to compute the residuals, see `MapDataset.residuals`.
        smooth_kernel : {"gauss", "box"}
            Kernel shape.
        smooth_radius: `~astropy.units.Quantity`, str or float
            Smoothing width given as quantity or float. If a float is given, it
            is interpreted as smoothing width in pixels.
        **kwargs : dict
            Keyword arguments passed to `~matplotlib.axes.Axes.imshow`.

        Returns
        -------
        ax : `~astropy.visualization.wcsaxes.WCSAxes`
            WCSAxes object.
        """
        counts, npred = self.counts, self.npred()

        if self.mask is not None:
            counts *= self.mask
            npred *= self.mask

        counts_spatial = counts.sum_over_axes().smooth(
            width=smooth_radius, kernel=smooth_kernel
        )
        npred_spatial = npred.sum_over_axes().smooth(
            width=smooth_radius, kernel=smooth_kernel
        )
        residuals = self._compute_residuals(counts_spatial, npred_spatial, method)

        if self.mask_safe is not None:
<<<<<<< HEAD
            mask = self.mask_safe.reduce_over_axes(func=np.logical_or)
            residuals.data[~mask.data] = np.nan
=======
            mask = self.mask_safe.reduce_over_axes(func=np.logical_or, keepdims=True)
            spatial_residuals.data[~mask.data] = np.nan

        # If no region is provided, skip spectral residuals
        ncols = 2 if region is not None else 1
        ax_image = fig.add_subplot(1, ncols, 1, projection=spatial_residuals.geom.wcs)
        ax_spec = None
>>>>>>> 98775d29

        kwargs.setdefault("add_cbar", True)
        kwargs.setdefault("cmap", "coolwarm")
        kwargs.setdefault("vmin", -5)
        kwargs.setdefault("vmax", 5)
        ax = residuals.plot(ax, **kwargs)

        return ax

    def plot_spectral_residuals(self, ax=None, method="diff", region=None, **kwargs):
        """Plot spectral residuals.

        The residuals are extracted from the provided region, and the normalization
        used for its computation can be controlled using the method parameter.

        Parameters
        ----------
        ax : `~matplotlib.axes.Axes`
            Axes to plot on.
        method : {"diff", "diff/model", "diff/sqrt(model)"}
            Normalization used to compute the residuals, see `SpectrumDataset.residuals`.
        region: `~regions.Region` (required)
            Target region (pixel or sky regions accepted).
        **kwargs : dict
            Keyword arguments passed to `~matplotlib.axes.Axes.errorbar`.

        Returns
        -------
        ax : `~matplotlib.axes.Axes`
            Axes object.
        """
        if not region:
            raise ValueError("'region' is a required parameter")

        counts, npred = self.counts, self.npred()

        if self.mask is not None:
            counts *= self.mask
            npred *= self.mask

        counts_spec = counts.get_spectrum(region)
        npred_spec = npred.get_spectrum(region)
        residuals = self._compute_residuals(counts_spec, npred_spec, method)

        if method == "diff":
            yerr = np.sqrt((counts_spec.data + npred_spec.data).flatten())
        else:
            yerr = np.ones_like(residuals.data.flatten())

        kwargs.setdefault("color", kwargs.pop("c", "black"))
        ax = residuals.plot(ax, yerr=yerr, **kwargs)
        ax.axhline(0, color=kwargs["color"], lw=0.5)

        label = self._residuals_labels[method]
        ax.set_ylabel(f"Residuals ({label})")
        ax.set_yscale("linear")
        ymin = 1.05 * np.nanmin(residuals.data - yerr)
        ymax = 1.05 * np.nanmax(residuals.data + yerr)
        ax.set_ylim(ymin, ymax)
        return ax

    def plot_residuals(
        self, ax_spatial=None, ax_spectral=None, kwargs_spatial=None, kwargs_spectral=None
    ):
        """Plot spatial and spectral residuals in two panels.

        Calls `~MapDataset.plot_spatial_residuals` and `~MapDataset.plot_spectral_residuals`.
        The spectral residuals are extracted from the provided region, and the
        normalization used for its computation can be controlled using the method
        parameter. The region outline is overlaid on the residuals map.

        Parameters
        ----------
        ax_spatial : `~astropy.visualization.wcsaxes.WCSAxes`
            Axes to plot spatial residuals on.
        ax_spectral : `~matplotlib.axes.Axes`
            Axes to plot spectral residuals on.
        kwargs_spatial : dict
            Keyword arguments passed to `~MapDataset.plot_spatial_residuals`.
        kwargs_spectral : dict (``region`` required)
            Keyword arguments passed to `~MapDataset.plot_spectral_residuals`.

        Returns
        -------
        ax_spatial, ax_spectral : `~astropy.visualization.wcsaxes.WCSAxes`, `~matplotlib.axes.Axes`
            Spatial and spectral residuals plots.
        """
        if not kwargs_spectral:
            raise ValueError("'region' is a required parameter in 'kwargs_spectral'")

        ax_spatial, ax_spectral = get_axes(
            ax_spatial, ax_spectral, 12, 4, (1, 2, 1), (1, 2, 2), {projection:self._geom.to_image().wcs}
        )
        kwargs_spatial = kwargs_spatial or {}

        self.plot_spatial_residuals(ax_spatial, **kwargs_spatial)
        self.plot_spectral_residuals(ax_spectral, **kwargs_spectral)

        # Overlay spectral extraction region on the spatial residuals
        pix_region = kwargs_spectral["region"]
        if isinstance(pix_region, SkyRegion):
            pix_region = pix_region.to_pixel(self._geom.to_image().wcs)
        pix_region.plot(ax=ax_spatial)

        return ax_spatial, ax_spectral

    @lazyproperty
    def _counts_data(self):
        return self.counts.data.astype(float)

    def stat_sum(self):
        """Total likelihood given the current model parameters."""
        counts, npred = self._counts_data, self.npred().data

        if self.mask is not None:
            return cash_sum_cython(counts[self.mask.data], npred[self.mask.data])
        else:
            return cash_sum_cython(counts.ravel(), npred.ravel())

    def fake(self, random_state="random-seed"):
        """Simulate fake counts for the current model and reduced IRFs.

        This method overwrites the counts defined on the dataset object.

        Parameters
        ----------
        random_state : {int, 'random-seed', 'global-rng', `~numpy.random.RandomState`}
                Defines random number generator initialisation.
                Passed to `~gammapy.utils.random.get_random_state`.
        """
        random_state = get_random_state(random_state)
        npred = self.npred()
        npred.data = random_state.poisson(npred.data)
        self.counts = npred

    def to_hdulist(self):
        """Convert map dataset to list of HDUs.

        Returns
        -------
        hdulist : `~astropy.io.fits.HDUList`
            Map dataset list of HDUs.
        """
        # TODO: what todo about the model and background model parameters?
        exclude_primary = slice(1, None)

        hdu_primary = fits.PrimaryHDU()
        hdulist = fits.HDUList([hdu_primary])
        if self.counts is not None:
            hdulist += self.counts.to_hdulist(hdu="counts")[exclude_primary]

        if self.exposure is not None:
            hdulist += self.exposure.to_hdulist(hdu="exposure")[exclude_primary]

        if self.background_model is not None:
            hdulist += self.background_model.map.to_hdulist(hdu="background")[
                exclude_primary
            ]

        if self.edisp is not None:
            if isinstance(self.edisp, EDispKernel):
                hdus = self.edisp.to_hdulist()
                hdus["MATRIX"].name = "edisp_matrix"
                hdus["EBOUNDS"].name = "edisp_matrix_ebounds"
                hdulist.append(hdus["EDISP_MATRIX"])
                hdulist.append(hdus["EDISP_MATRIX_EBOUNDS"])
            else:
                hdulist += self.edisp.edisp_map.to_hdulist(hdu="EDISP")[exclude_primary]
                hdulist += self.edisp.exposure_map.to_hdulist(hdu="edisp_exposure")[
                    exclude_primary
                ]

        if self.psf is not None:
            if isinstance(self.psf, PSFKernel):
                hdulist += self.psf.psf_kernel_map.to_hdulist(hdu="psf_kernel")[
                    exclude_primary
                ]
            else:
                hdulist += self.psf.psf_map.to_hdulist(hdu="psf")[exclude_primary]
                hdulist += self.psf.exposure_map.to_hdulist(hdu="psf_exposure")[
                    exclude_primary
                ]

        if self.mask_safe is not None:
            mask_safe_int = self.mask_safe.copy()
            mask_safe_int.data = mask_safe_int.data.astype(int)
            hdulist += mask_safe_int.to_hdulist(hdu="mask_safe")[exclude_primary]

        if self.mask_fit is not None:
            mask_fit_int = self.mask_fit.copy()
            mask_fit_int.data = mask_fit_int.data.astype(int)
            hdulist += mask_fit_int.to_hdulist(hdu="mask_fit")[exclude_primary]

        if self.gti is not None:
            hdulist.append(fits.BinTableHDU(self.gti.table, name="GTI"))

        return hdulist

    @classmethod
    def from_hdulist(cls, hdulist, name=None, lazy=False):
        """Create map dataset from list of HDUs.

        Parameters
        ----------
        hdulist : `~astropy.io.fits.HDUList`
            List of HDUs.
        name : str
            Name of the new dataset.

        Returns
        -------
        dataset : `MapDataset`
            Map dataset.
        """
        name = make_name(name)
        kwargs = {"name": name}

        if "COUNTS" in hdulist:
            kwargs["counts"] = Map.from_hdulist(hdulist, hdu="counts")

        if "EXPOSURE" in hdulist:
            exposure = Map.from_hdulist(hdulist, hdu="exposure")
            if exposure.geom.axes[0].name == "energy":
                exposure.geom.axes[0].name = "energy_true"
            kwargs["exposure"] = exposure

        if "BACKGROUND" in hdulist:
            background_map = Map.from_hdulist(hdulist, hdu="background")
            kwargs["models"] = Models(
                [
                    BackgroundModel(
                        background_map, datasets_names=[name], name=name + "-bkg"
                    )
                ]
            )

        if "EDISP_MATRIX" in hdulist:
            kwargs["edisp"] = EDispKernel.from_hdulist(
                hdulist, hdu1="EDISP_MATRIX", hdu2="EDISP_MATRIX_EBOUNDS"
            )
        if "EDISP" in hdulist:
            edisp_map = Map.from_hdulist(hdulist, hdu="edisp")
            try:
                exposure_map = Map.from_hdulist(hdulist, hdu="edisp_exposure")
            except KeyError:
                exposure_map = None
            if edisp_map.geom.axes[0].name == "energy":
                kwargs["edisp"] = EDispKernelMap(edisp_map, exposure_map)
            else:
                kwargs["edisp"] = EDispMap(edisp_map, exposure_map)

        if "PSF_KERNEL" in hdulist:
            psf_map = Map.from_hdulist(hdulist, hdu="psf_kernel")
            kwargs["psf"] = PSFKernel(psf_map)

        if "PSF" in hdulist:
            psf_map = Map.from_hdulist(hdulist, hdu="psf")
            try:
                exposure_map = Map.from_hdulist(hdulist, hdu="psf_exposure")
            except KeyError:
                exposure_map = None
            kwargs["psf"] = PSFMap(psf_map, exposure_map)

        if "MASK_SAFE" in hdulist:
            mask_safe = Map.from_hdulist(hdulist, hdu="mask_safe")
            mask_safe.data = mask_safe.data.astype(bool)
            kwargs["mask_safe"] = mask_safe

        if "MASK_FIT" in hdulist:
            mask_fit = Map.from_hdulist(hdulist, hdu="mask_fit")
            mask_fit.data = mask_fit.data.astype(bool)
            kwargs["mask_fit"] = mask_fit

        if "GTI" in hdulist:
            gti = GTI(Table.read(hdulist, hdu="GTI"))
            kwargs["gti"] = gti

        return cls(**kwargs)

    def write(self, filename, overwrite=False):
        """Write map dataset to file.

        Parameters
        ----------
        filename : str
            Filename to write to.
        overwrite : bool
            Overwrite file if it exists.
        """
        self.to_hdulist().writeto(str(make_path(filename)), overwrite=overwrite)

    @classmethod
    def _read_lazy(cls, name, filename, cache):
        kwargs = {"name": name}
        try:
            kwargs["gti"] = GTI.read(filename)
        except KeyError:
            pass

        path = make_path(filename)
        for hdu_name in ["counts", "exposure", "mask_fit", "mask_safe"]:
            kwargs[hdu_name] = HDULocation(
                hdu_class="map",
                file_dir=path.parent,
                file_name=path.name,
                hdu_name=hdu_name.upper(),
                cache=cache,
            )

        kwargs["edisp"] = HDULocation(
            hdu_class="edisp_kernel_map",
            file_dir=path.parent,
            file_name=path.name,
            hdu_name="EDISP",
            cache=cache,
        )

        kwargs["psf"] = HDULocation(
            hdu_class="psf_map",
            file_dir=path.parent,
            file_name=path.name,
            hdu_name="PSF",
            cache=cache,
        )

        hduloc = HDULocation(
            hdu_class="map",
            file_dir=path.parent,
            file_name=path.name,
            hdu_name="BACKGROUND",
            cache=cache,
        )

        kwargs["models"] = [
            BackgroundModel(hduloc, datasets_names=[name], name=name + "-bkg")
        ]

        return cls(**kwargs)

    @classmethod
    def read(cls, filename, name=None, lazy=False, cache=True):
        """Read map dataset from file.

        Parameters
        ----------
        filename : str
            Filename to read from.
        name : str
            Name of the new dataset.
        lazy : bool
            Whether to lazy load data into memory
        cache : bool
            Whether to cache the data after loading.

        Returns
        -------
        dataset : `MapDataset`
            Map dataset.
        """
        name = make_name(name)

        if lazy:
            return cls._read_lazy(name=name, filename=filename, cache=cache)
        else:
            with fits.open(str(make_path(filename)), memmap=False) as hdulist:
                return cls.from_hdulist(hdulist, name=name)

    @classmethod
    def from_dict(cls, data, models, lazy=False, cache=True):
        """Create from dicts and models list generated from YAML serialization."""

        # TODO: remove handling models here
        filename = make_path(data["filename"])
        dataset = cls.read(filename, name=data["name"], lazy=lazy, cache=cache)

        for model in models:
            if (
                isinstance(model, BackgroundModel)
                and model.filename is None
                and dataset.name == model.datasets_names[0]
            ):
                model.map = dataset.background_model.map

        dataset.models = models
        return dataset

    def to_dict(self, filename=""):
        """Convert to dict for YAML serialization."""
        return {"name": self.name, "type": self.tag, "filename": str(filename)}

    def info_dict(self, in_safe_data_range=True):
        """Basic info dict with summary statistics

        If a region is passed, then a spectrum dataset is
        extracted, and the corresponding info returned.

        Parameters
        ----------
        in_safe_data_range : bool
            Whether to sum only in the safe energy range

        Returns
        -------
        info_dict : dict
            Dictionary with summary info.
        """
        from .spectrum import SpectrumDataset
        return SpectrumDataset.info_dict(self, in_safe_data_range)

    def to_spectrum_dataset(self, on_region, containment_correction=False, name=None):
        """Return a ~gammapy.datasets.SpectrumDataset from on_region.

        Counts and background are summed in the on_region.

        Effective area is taken from the average exposure divided by the livetime.
        Here we assume it is the sum of the GTIs.

        The energy dispersion kernel is obtained at the on_region center.
        Only regions with centers are supported.

        The model is not exported to the ~gammapy.datasets.SpectrumDataset.
        It must be set after the dataset extraction.

        Parameters
        ----------
        on_region : `~regions.SkyRegion`
            the input ON region on which to extract the spectrum
        containment_correction : bool
            Apply containment correction for point sources and circular on regions
        name : str
            Name of the new dataset.

        Returns
        -------
        dataset : `~gammapy.datasets.SpectrumDataset`
            the resulting reduced dataset
        """
        from .spectrum import SpectrumDataset

        name = make_name(name)
        kwargs = {"gti": self.gti, "name": name}

        if self.mask_safe is not None:
            kwargs["mask_safe"] = self.mask_safe.get_spectrum(on_region, func=np.any)

        if self.counts is not None:
            kwargs["counts"] = self.counts.get_spectrum(on_region, np.sum, weights=self.mask_safe)

        if self.background_model is not None:
            bkg = self.background_model.evaluate().get_spectrum(on_region, np.sum, weights=self.mask_safe)
            bkg_model = BackgroundModel(bkg, name=name + "-bkg", datasets_names=[name])
            bkg_model.spectral_model.norm.frozen = True
            kwargs["models"] = Models([bkg_model])

        if self.exposure is not None:
            kwargs["exposure"] = self.exposure.get_spectrum(on_region, np.mean)
            if self.gti:
                # TODO: this is mising the deadtime correction
                kwargs["exposure"].meta["livetime"] = self.gti.time_sum

        if containment_correction:
            if not isinstance(on_region, CircleSkyRegion):
                raise TypeError(
                    "Containement correction is only supported for"
                    " `CircleSkyRegion`."
                )
            elif self.psf is None or isinstance(self.psf, PSFKernel):
                raise ValueError("No PSFMap set. Containment correction impossible")
            else:
                psf = self.psf.get_energy_dependent_table_psf(on_region.center)
                energy = kwargs["exposure"].geom.axes["energy_true"].center
                containment = psf.containment(energy, on_region.radius)
                kwargs["exposure"].data *= containment[:, np.newaxis]

        # TODO: Compute average edisp in region
        if self.edisp is not None:
            energy_axis = self._geom.axes["energy"]
            edisp = self.edisp.get_edisp_kernel(
                on_region.center, energy_axis=energy_axis
            )

            edisp = EDispKernelMap.from_edisp_kernel(
                edisp=edisp, geom=RegionGeom(on_region)
            )
            kwargs["edisp"] = edisp

        return SpectrumDataset(**kwargs)

    def cutout(self, position, width, mode="trim", name=None):
        """Cutout map dataset.

        Parameters
        ----------
        position : `~astropy.coordinates.SkyCoord`
            Center position of the cutout region.
        width : tuple of `~astropy.coordinates.Angle`
            Angular sizes of the region in (lon, lat) in that specific order.
            If only one value is passed, a square region is extracted.
        mode : {'trim', 'partial', 'strict'}
            Mode option for Cutout2D, for details see `~astropy.nddata.utils.Cutout2D`.
        name : str
            Name of the new dataset.

        Returns
        -------
        cutout : `MapDataset`
            Cutout map dataset.
        """
        name = make_name(name)
        kwargs = {"gti": self.gti, "name": name}
        cutout_kwargs = {"position": position, "width": width, "mode": mode}

        if self.counts is not None:
            kwargs["counts"] = self.counts.cutout(**cutout_kwargs)

        if self.exposure is not None:
            kwargs["exposure"] = self.exposure.cutout(**cutout_kwargs)

        if self.background_model is not None:
            model = self.background_model.cutout(**cutout_kwargs, name=name + "-bkg")
            model.datasets_names = [name]
            kwargs["models"] = model

        if self.edisp is not None:
            kwargs["edisp"] = self.edisp.cutout(**cutout_kwargs)

        if self.psf is not None:
            kwargs["psf"] = self.psf.cutout(**cutout_kwargs)

        if self.mask_safe is not None:
            kwargs["mask_safe"] = self.mask_safe.cutout(**cutout_kwargs)

        if self.mask_fit is not None:
            kwargs["mask_fit"] = self.mask_fit.cutout(**cutout_kwargs)

        return self.__class__(**kwargs)

    def downsample(self, factor, axis_name=None, name=None):
        """Downsample map dataset.

        The PSFMap and EDispKernelMap are not downsampled, except if
        a corresponding axis is given.

        Parameters
        ----------
        factor : int
            Downsampling factor.
        axis_name : str
            Which non-spatial axis to downsample. By default only spatial axes are downsampled.
        name : str
            Name of the downsampled dataset.

        Returns
        -------
        dataset : `MapDataset`
            Downsampled map dataset.
        """
        name = make_name(name)

        kwargs = {"gti": self.gti, "name": name}

        if self.counts is not None:
            kwargs["counts"] = self.counts.downsample(
                factor=factor,
                preserve_counts=True,
                axis_name=axis_name,
                weights=self.mask_safe,
            )

        if self.exposure is not None:
            if axis_name is None:
                kwargs["exposure"] = self.exposure.downsample(
                    factor=factor, preserve_counts=False
                )
            else:
                kwargs["exposure"] = self.exposure.copy()

        if self.background_model is not None:
            m = self.background_model.evaluate().downsample(
                factor=factor, axis_name=axis_name, weights=self.mask_safe
            )
            kwargs["models"] = BackgroundModel(map=m, datasets_names=[name])

        if self.edisp is not None:
            if axis_name is not None:
                kwargs["edisp"] = self.edisp.downsample(
                    factor=factor, axis_name=axis_name
                )
            else:
                kwargs["edisp"] = self.edisp.copy()

        if self.psf is not None:
            kwargs["psf"] = self.psf.copy()

        if self.mask_safe is not None:
            kwargs["mask_safe"] = self.mask_safe.downsample(
                factor=factor, preserve_counts=False, axis_name=axis_name
            )

        if self.mask_fit is not None:
            kwargs["mask_fit"] = self.mask_fit.downsample(
                factor=factor, preserve_counts=False, axis_name=axis_name
            )

        return self.__class__(**kwargs)

    def pad(self, pad_width, mode="constant", name=None):
        """Pad the spatial dimensions of the dataset.

        The padding only applies to counts, masks, background and exposure.

        Counts, background and masks are padded with zeros, exposure is padded with edge value.

        Parameters
        ----------
        pad_width : {sequence, array_like, int}
            Number of pixels padded to the edges of each axis.
        name : str
            Name of the padded dataset.

        Returns
        -------
        map : `Map`
            Padded map.

        """
        name = make_name(name)
        kwargs = {"gti": self.gti, "name": name}

        if self.counts is not None:
            kwargs["counts"] = self.counts.pad(pad_width=pad_width, mode=mode)

        if self.exposure is not None:
            kwargs["exposure"] = self.exposure.pad(pad_width=pad_width, mode=mode)

        if self.background_model is not None:
            m = self.background_model.evaluate().pad(pad_width=pad_width, mode=mode)
            kwargs["models"] = BackgroundModel(map=m, datasets_names=[name])

        if self.edisp is not None:
            kwargs["edisp"] = self.edisp.copy()

        if self.psf is not None:
            kwargs["psf"] = self.psf.copy()

        if self.mask_safe is not None:
            kwargs["mask_safe"] = self.mask_safe.pad(pad_width=pad_width, mode=mode)

        if self.mask_fit is not None:
            kwargs["mask_fit"] = self.mask_fit.pad(pad_width=pad_width, mode=mode)

        return self.__class__(**kwargs)

    def slice_by_idx(self, slices, name=None):
        """Slice sub dataset.

        The slicing only applies to the maps that define the corresponding axes.

        Parameters
        ----------
        slices : dict
            Dict of axes names and integers or `slice` object pairs. Contains one
            element for each non-spatial dimension. For integer indexing the
            corresponding axes is dropped from the map. Axes not specified in the
            dict are kept unchanged.
        name : str
            Name of the sliced dataset.

        Returns
        -------
        map_out : `Map`
            Sliced map object.
        """
        name = make_name(name)
        kwargs = {"gti": self.gti, "name": name}

        if self.counts is not None:
            kwargs["counts"] = self.counts.slice_by_idx(slices=slices)

        if self.exposure is not None:
            kwargs["exposure"] = self.exposure.slice_by_idx(slices=slices)

        if self.background_model is not None:
            m = self.background_model.evaluate().slice_by_idx(slices=slices)
            kwargs["models"] = BackgroundModel(map=m, datasets_names=[name])

        if self.edisp is not None:
            kwargs["edisp"] = self.edisp.slice_by_idx(slices=slices)

        if self.psf is not None:
            kwargs["psf"] = self.psf.slice_by_idx(slices=slices)

        if self.mask_safe is not None:
            kwargs["mask_safe"] = self.mask_safe.slice_by_idx(slices=slices)

        if self.mask_fit is not None:
            kwargs["mask_fit"] = self.mask_fit.slice_by_idx(slices=slices)

        return self.__class__(**kwargs)

    def reset_data_cache(self):
        """Reset data cache to free memory space"""
        for name in self._lazy_data_members:
            if self.__dict__.pop(name, False):
                log.info(f"Clearing {name} cache for dataset {self.name}")

    def resample_energy_axis(self, energy_axis, name=None):
        """Resample MapDataset over new reco energy axis.

        Counts are summed taking into account safe mask.

        Parameters
        ----------
        energy_axis : `~gammapy.maps.MapAxis`
            New reconstructed energy axis.
        name: str
            Name of the new dataset.

        Returns
        -------
        dataset: `MapDataset`
            Resampled dataset .
        """
        name = make_name(name)

        kwargs = {}
        kwargs["name"] = name
        kwargs["gti"] = self.gti
        kwargs["exposure"] = self.exposure
        kwargs["psf"] = self.psf

        if self.mask_safe is not None:
            kwargs["mask_safe"] = self.mask_safe.resample_axis(
                axis=energy_axis, ufunc=np.logical_or
            )

        if self.counts is not None:
            kwargs["counts"] = self.counts.resample_axis(
                axis=energy_axis, weights=self.mask_safe
            )

        if self.background_model is not None:
            background = self.background_model.evaluate()
            background = background.resample_axis(
                axis=energy_axis, weights=self.mask_safe
            )
            model = BackgroundModel(
                background, datasets_names=[name], name=f"{name}-bkg"
            )
            kwargs["models"] = [model]

        # Mask_safe or mask_irf??
        if isinstance(self.edisp, EDispKernelMap):
            kwargs["edisp"] = self.edisp.resample_energy_axis(
                energy_axis=energy_axis, weights=self.mask_safe_edisp
            )
        else:  # None or EDispMap
            kwargs["edisp"] = self.edisp

        return self.__class__(**kwargs)

    def to_image(self, name=None):
        """Create images by summing over the reconstructed energy axis.

        Parameters
        ----------
        name : str
            Name of the new dataset.

        Returns
        -------
        dataset : `MapDataset`
            Map dataset containing images.
        """
        energy_axis = self._geom.axes["energy"].squash()
        return self.resample_energy_axis(energy_axis=energy_axis, name=name)


class MapDatasetOnOff(MapDataset):
    """Map dataset for on-off likelihood fitting.

    Parameters
    ----------
    models : `~gammapy.modeling.models.Models`
        Source sky models.
    counts : `~gammapy.maps.WcsNDMap`
        Counts cube
    counts_off : `~gammapy.maps.WcsNDMap`
        Ring-convolved counts cube
    acceptance : `~gammapy.maps.WcsNDMap`
        Acceptance from the IRFs
    acceptance_off : `~gammapy.maps.WcsNDMap`
        Acceptance off
    exposure : `~gammapy.maps.WcsNDMap`
        Exposure cube
    mask_fit : `~gammapy.maps.WcsNDMap`
        Mask to apply to the likelihood for fitting.
    psf : `~gammapy.irf.PSFKernel`
        PSF kernel
    edisp : `~gammapy.irf.EDispKernel`
        Energy dispersion
    mask_safe : `~gammapy.maps.WcsNDMap`
        Mask defining the safe data range.
    gti : `~gammapy.data.GTI`
        GTI of the observation or union of GTI if it is a stacked observation
    meta_table : `~astropy.table.Table`
        Table listing informations on observations used to create the dataset.
        One line per observation for stacked datasets.
    name : str
        Name of the dataset.


    See Also
    --------
    MapDatasetOn, SpectrumDataset, FluxPointsDataset

    """

    stat_type = "wstat"
    tag = "MapDatasetOnOff"

    def __init__(
        self,
        models=None,
        counts=None,
        counts_off=None,
        acceptance=None,
        acceptance_off=None,
        exposure=None,
        mask_fit=None,
        psf=None,
        edisp=None,
        name=None,
        mask_safe=None,
        gti=None,
        meta_table=None,
    ):
        self.counts = counts
        self.counts_off = counts_off
        self.exposure = exposure

        if np.isscalar(acceptance):
            acceptance = Map.from_geom(
                self._geom, data=np.ones(self.data_shape) * acceptance
            )

        if np.isscalar(acceptance_off):
            acceptance_off = Map.from_geom(
                self._geom, data=np.ones(self.data_shape) * acceptance_off
            )

        self.acceptance = acceptance
        self.acceptance_off = acceptance_off
        self._background_model = None
        self.mask_fit = mask_fit
        self.psf = psf
        self.edisp = edisp
        self._name = make_name(name)
        self.models = models
        self.mask_safe = mask_safe
        self.gti = gti
        self.meta_table = meta_table

    def __str__(self):
        str_ = super().__str__()

        counts_off = np.nan
        if self.counts_off is not None:
            counts_off = np.sum(self.counts_off.data)
        str_ += "\t{:32}: {:.0f} \n".format("Total counts_off", counts_off)

        acceptance = np.nan
        if self.acceptance is not None:
            acceptance = np.sum(self.acceptance.data)
        str_ += "\t{:32}: {:.0f} \n".format("Acceptance", acceptance)

        acceptance_off = np.nan
        if self.acceptance_off is not None:
            acceptance_off = np.sum(self.acceptance_off.data)
        str_ += "\t{:32}: {:.0f} \n".format("Acceptance off", acceptance_off)

        return str_.expandtabs(tabsize=4)

    @property
    def alpha(self):
        """Exposure ratio between signal and background regions"""
        alpha = self.acceptance / self.acceptance_off
        alpha.data = np.nan_to_num(alpha.data)
        return alpha

    @property
    def background(self):
        """`
        Background counts estimated from the marginalized likelihood estimate.
        See :ref:`wstat`
        """
        mu_bkg = self.alpha.data * get_wstat_mu_bkg(
            n_on=self.counts.data,
            n_off=self.counts_off.data,
            alpha=self.alpha.data,
            mu_sig=self.npred_sig().data,
        )
        mu_bkg = np.nan_to_num(mu_bkg)
        return Map.from_geom(geom=self._geom, data=mu_bkg)

    @property
    def counts_off_normalised(self):
        """ alpha * n_off"""
        return self.alpha * self.counts_off

    @property
    def excess(self):
        """Excess (counts - alpha * counts_off)"""
        return self.counts - self.counts_off_normalised

    def npred_sig(self, model=None):
        """"Model predicted signal counts. If a model is passed, predicted counts from that component is returned.
            Else, the total signal counts are returned.

        Parameters
        -------------
        model: `~gammapy.modeling.models.Models`, optional
           The model to computed the npred for.

        Returns
        ----------
        npred_sig: `gammapy.maps.WcsNDMap`
        """
        if model is None:
            return super().npred()
        else:
            return super().npred_sig(model=model)

    def npred(self):
        """Predicted counts from source + background(`WcsNDMap`)."""
        return self.npred_sig() + self.background

    def stat_array(self):
        """Likelihood per bin given the current model parameters"""
        mu_sig = self.npred_sig().data
        on_stat_ = wstat(
            n_on=self.counts.data,
            n_off=self.counts_off.data,
            alpha=list(self.alpha.data),
            mu_sig=mu_sig,
        )
        return np.nan_to_num(on_stat_)

    @classmethod
    def from_geoms(
        cls,
        geom,
        geom_exposure,
        geom_psf,
        geom_edisp,
        reference_time="2000-01-01",
        name=None,
        **kwargs,
    ):
        """
        Create a MapDatasetOnOff object with zero filled maps according to the specified geometries

        Parameters
        ----------
        geom : `gammapy.maps.WcsGeom`
            geometry for the counts, counts_off, acceptance and acceptance_off maps
        geom_exposure : `gammapy.maps.WcsGeom`
            geometry for the exposure map
        geom_psf : `gammapy.maps.WcsGeom`
            geometry for the psf map
        geom_edisp : `gammapy.maps.WcsGeom`
            geometry for the energy dispersion kernel map.
            If geom_edisp has a migra axis, this wil create an EDispMap instead.
        reference_time : `~astropy.time.Time`
            the reference time to use in GTI definition
        name : str
            Name of the returned dataset.

        Returns
        -------
        empty_maps : `MapDatasetOnOff`
            A MapDatasetOnOff containing zero filled maps
        """
        kwargs = kwargs.copy()
        kwargs["name"] = name

        for key in ["counts", "counts_off", "acceptance", "acceptance_off"]:
            kwargs[key] = Map.from_geom(geom, unit="")

        kwargs["exposure"] = Map.from_geom(geom_exposure, unit="m2 s")
        if geom_edisp.axes[0].name.lower() == "energy":
            kwargs["edisp"] = EDispKernelMap.from_geom(geom_edisp)
        else:
            kwargs["edisp"] = EDispMap.from_geom(geom_edisp)

        kwargs["psf"] = PSFMap.from_geom(geom_psf)
        kwargs["gti"] = GTI.create([] * u.s, [] * u.s, reference_time=reference_time)
        kwargs["mask_safe"] = Map.from_geom(geom, dtype=bool)

        return cls(**kwargs)

    @classmethod
    def from_map_dataset(
        cls, dataset, acceptance, acceptance_off, counts_off=None, name=None
    ):
        """Create map dataseton off from another dataset.

        Parameters
        ----------
        dataset : `MapDataset`
            Spectrum dataset defining counts, edisp, aeff, livetime etc.
        acceptance : `Map`
            Relative background efficiency in the on region.
        acceptance_off : `Map`
            Relative background efficiency in the off region.
        counts_off : `Map`
            Off counts map . If the dataset provides a background model,
            and no off counts are defined. The off counts are deferred from
            counts_off / alpha.
        name : str
            Name of the returned dataset.

        Returns
        -------
        dataset : `MapDatasetOnOff`
            Map dataset on off.

        """

        if counts_off is None and dataset.background_model is not None:
            alpha = acceptance / acceptance_off
            counts_off = dataset.background_model.evaluate() / alpha

        return cls(
            counts=dataset.counts,
            exposure=dataset.exposure,
            counts_off=counts_off,
            edisp=dataset.edisp,
            gti=dataset.gti,
            mask_safe=dataset.mask_safe,
            mask_fit=dataset.mask_fit,
            acceptance=acceptance,
            acceptance_off=acceptance_off,
            name=dataset.name,
            psf=dataset.psf,
        )

    def to_map_dataset(self, name=None):
        """ Convert a MapDatasetOnOff to  MapDataset
        The background model template is taken as alpha*counts_off

        Parameters:
        -----------
        name: str
            Name of the new dataset

        Returns:
        -------
        dataset: `MapDataset`
            MapDatset with cash statistics
        """

        name = make_name(name)

        background_model = BackgroundModel(self.counts_off * self.alpha)
        background_model.datasets_names = [name]
        return MapDataset(
            counts=self.counts,
            exposure=self.exposure,
            psf=self.psf,
            edisp=self.edisp,
            name=name,
            gti=self.gti,
            mask_fit=self.mask_fit,
            mask_safe=self.mask_safe,
            models=background_model,
            meta_table=self.meta_table,
        )

    @property
    def _is_stackable(self):
        """Check if the Dataset contains enough information to be stacked"""
        if (
            self.acceptance_off is None
            or self.acceptance is None
            or self.counts_off is None
        ):
            return False
        else:
            return True

    def stack(self, other):
        r"""Stack another dataset in place.

        The ``acceptance`` of the stacked dataset is normalized to 1,
        and the stacked ``acceptance_off`` is scaled so that:

        .. math::
            \alpha_\text{stacked} =
            \frac{1}{a_\text{off}} =
            \frac{\alpha_1\text{OFF}_1 + \alpha_2\text{OFF}_2}{\text{OFF}_1 + OFF_2}

        Parameters
        ----------
        other : `MapDatasetOnOff`
            Other dataset
        """
        if not isinstance(other, MapDatasetOnOff):
            raise TypeError("Incompatible types for MapDatasetOnOff stacking")

        if not self._is_stackable or not other._is_stackable:
            raise ValueError("Cannot stack incomplete MapDatsetOnOff.")

        # Factor containing: self.alpha * self.counts_off + other.alpha * other.counts_off
        tmp_factor = self.counts_off_normalised * self.mask_safe
        tmp_factor.stack(other.counts_off_normalised, weights=other.mask_safe)

        # Stack the off counts (in place)
        self.counts_off.data[~self.mask_safe.data] = 0
        self.counts_off.stack(other.counts_off, weights=other.mask_safe)

        self.acceptance_off = self.counts_off / tmp_factor
        self.acceptance.data = np.ones(self.data_shape)

        super().stack(other)

    def stat_sum(self):
        """Total likelihood given the current model parameters."""
        return Dataset.stat_sum(self)

    def fake(self, background_model, random_state="random-seed"):
        """Simulate fake counts (on and off) for the current model and reduced IRFs.

        This method overwrites the counts defined on the dataset object.

        Parameters
        ----------
        random_state : {int, 'random-seed', 'global-rng', `~numpy.random.RandomState`}
                Defines random number generator initialisation.
                Passed to `~gammapy.utils.random.get_random_state`.
        """
        random_state = get_random_state(random_state)
        npred = self.npred_sig()
        npred.data = random_state.poisson(npred.data)

        npred_bkg = background_model.copy()
        npred_bkg.data = random_state.poisson(npred_bkg.data)

        self.counts = npred + npred_bkg

        npred_off = background_model / self.alpha
        npred_off.data = random_state.poisson(npred_off.data)
        self.counts_off = npred_off

    def to_hdulist(self):
        """Convert map dataset to list of HDUs.

        Returns
        -------
        hdulist : `~astropy.io.fits.HDUList`
            Map dataset list of HDUs.
        """
        hdulist = super().to_hdulist()
        exclude_primary = slice(1, None)

        if self.counts_off is not None:
            hdulist += self.counts_off.to_hdulist(hdu="counts_off")[exclude_primary]

        if self.acceptance is not None:
            hdulist += self.acceptance.to_hdulist(hdu="acceptance")[exclude_primary]

        if self.acceptance_off is not None:
            hdulist += self.acceptance_off.to_hdulist(hdu="acceptance_off")[
                exclude_primary
            ]

        return hdulist

    @classmethod
    def from_hdulist(cls, hdulist, name=None):
        """Create map dataset from list of HDUs.

        Parameters
        ----------
        hdulist : `~astropy.io.fits.HDUList`
            List of HDUs.
        name : str
            Name of the new dataset.

        Returns
        -------
        dataset : `MapDataset`
            Map dataset.
        """
        kwargs = {}
        kwargs["name"] = name
        if "COUNTS" in hdulist:
            kwargs["counts"] = Map.from_hdulist(hdulist, hdu="counts")

        if "COUNTS_OFF" in hdulist:
            kwargs["counts_off"] = Map.from_hdulist(hdulist, hdu="counts_off")

        if "ACCEPTANCE" in hdulist:
            kwargs["acceptance"] = Map.from_hdulist(hdulist, hdu="acceptance")

        if "ACCEPTANCE_OFF" in hdulist:
            kwargs["acceptance_off"] = Map.from_hdulist(hdulist, hdu="acceptance_off")

        if "EXPOSURE" in hdulist:
            kwargs["exposure"] = Map.from_hdulist(hdulist, hdu="exposure")

        if "EDISP_MATRIX" in hdulist:
            kwargs["edisp"] = EDispKernel.from_hdulist(
                hdulist, hdu1="EDISP_MATRIX", hdu2="EDISP_MATRIX_EBOUNDS"
            )

        if "PSF_KERNEL" in hdulist:
            psf_map = Map.from_hdulist(hdulist, hdu="psf_kernel")
            kwargs["psf"] = PSFKernel(psf_map)

        if "MASK_SAFE" in hdulist:
            mask_safe = Map.from_hdulist(hdulist, hdu="mask_safe")
            kwargs["mask_safe"] = mask_safe

        if "MASK_FIT" in hdulist:
            mask_fit = Map.from_hdulist(hdulist, hdu="mask_fit")
            kwargs["mask_fit"] = mask_fit

        if "GTI" in hdulist:
            gti = GTI(Table.read(hdulist, hdu="GTI"))
            kwargs["gti"] = gti
        return cls(**kwargs)

    def info_dict(self, in_safe_data_range=True):
        """Basic info dict with summary statistics

        If a region is passed, then a spectrum dataset is
        extracted, and the corresponding info returned.

        Parameters
        ----------
        in_safe_data_range : bool
            Whether to sum only in the safe energy range

        Returns
        -------
        info_dict : dict
            Dictionary with summary info.
        """
        # TODO: remove code duplication with SpectrumDatasetOnOff
        info = super().info_dict(in_safe_data_range)

        if self.mask_safe and in_safe_data_range:
            mask = self.mask_safe.data.astype(bool)
        else:
            mask = slice(None)

        counts_off = np.nan
        if self.counts_off is not None:
            counts_off = self.counts_off.data[mask].sum()

        info["counts_off"] = counts_off

        acceptance = 1
        if self.acceptance:
            # TODO: handle energy dependent a_on / a_off
            acceptance = self.acceptance.data[mask].sum()

        info["acceptance"] = acceptance

        acceptance_off = np.nan
        if self.acceptance_off:
            acceptance_off = acceptance * counts_off / info["background"]

        info["acceptance_off"] = acceptance_off

        alpha = np.nan
        if self.acceptance_off and self.acceptance:
            alpha = np.mean(self.alpha.data[mask])

        info["alpha"] = alpha

        info["sqrt_ts"] = WStatCountsStatistic(
            info["counts"],
            info["counts_off"],
            acceptance / acceptance_off,
        ).significance
        info["stat_sum"] = self.stat_sum()
        return info

    def to_spectrum_dataset(self, on_region, containment_correction=False, name=None):
        """Return a ~gammapy.datasets.SpectrumDatasetOnOff from on_region.

        Counts and OFF counts are summed in the on_region.

        Acceptance is the average of all acceptances while acceptance OFF
        is taken such that number of excess is preserved in the on_region.

        Effective area is taken from the average exposure divided by the livetime.
        Here we assume it is the sum of the GTIs.

        The energy dispersion kernel is obtained at the on_region center.
        Only regions with centers are supported.

        The model is not exported to the ~gammapy.dataset.SpectrumDataset.
        It must be set after the dataset extraction.

        Parameters
        ----------
        on_region : `~regions.SkyRegion`
            the input ON region on which to extract the spectrum
        containment_correction : bool
            Apply containment correction for point sources and circular on regions
        name : str
            Name of the new dataset.

        Returns
        -------
        dataset : `~gammapy.datasets.SpectrumDatasetOnOff`
            the resulting reduced dataset
        """
        from .spectrum import SpectrumDatasetOnOff

        dataset = super().to_spectrum_dataset(on_region, containment_correction, name)

        kwargs = {}
        if self.counts_off is not None:
           kwargs["counts_off"] = self.counts_off.get_spectrum(on_region, np.sum, weights=self.mask_safe)

        if self.acceptance is not None:
            kwargs["acceptance"] = self.acceptance.get_spectrum(on_region, np.mean, weights=self.mask_safe)
            norm = self.counts_off_normalised.get_spectrum(on_region, np.sum, weights=self.mask_safe)
            acceptance_off = kwargs["acceptance"] * kwargs["counts_off"] / norm
            np.nan_to_num(acceptance_off.data, copy=False)
            kwargs["acceptance_off"] = acceptance_off

        return SpectrumDatasetOnOff.from_spectrum_dataset(dataset=dataset, **kwargs)

    def cutout(self, position, width, mode="trim", name=None):
        """Cutout map dataset.

        Parameters
        ----------
        position : `~astropy.coordinates.SkyCoord`
            Center position of the cutout region.
        width : tuple of `~astropy.coordinates.Angle`
            Angular sizes of the region in (lon, lat) in that specific order.
            If only one value is passed, a square region is extracted.
        mode : {'trim', 'partial', 'strict'}
            Mode option for Cutout2D, for details see `~astropy.nddata.utils.Cutout2D`.
        name : str
            Name of the new dataset.

        Returns
        -------
        cutout : `MapDatasetOnOff`
            Cutout map dataset.
        """
        cutout_kwargs = {
            "position": position,
            "width": width,
            "mode": mode,
            "name": name,
        }

        cutout_dataset = super().cutout(**cutout_kwargs)

        del cutout_kwargs["name"]

        if self.counts_off is not None:
            cutout_dataset.counts_off = self.counts_off.cutout(**cutout_kwargs)

        if self.acceptance is not None:
            cutout_dataset.acceptance = self.acceptance.cutout(**cutout_kwargs)

        if self.acceptance_off is not None:
            cutout_dataset.acceptance_off = self.acceptance_off.cutout(**cutout_kwargs)

        return cutout_dataset

    def downsample(self, factor, axis_name=None, name=None):
        """Downsample map dataset.

        The PSFMap and EDispKernelMap are not downsampled, except if
        a corresponding axis is given.

        Parameters
        ----------
        factor : int
            Downsampling factor.
        axis_name : str
            Which non-spatial axis to downsample. By default only spatial axes are downsampled.
        name : str
            Name of the downsampled dataset.

        Returns
        -------
        dataset : `MapDatasetOnOff`
            Downsampled map dataset.
        """

        dataset = super().downsample(factor, axis_name, name)

        counts_off = None
        if self.counts_off is not None:
            counts_off = self.counts_off.downsample(
                factor=factor,
                preserve_counts=True,
                axis_name=axis_name,
                weights=self.mask_safe,
            )

        acceptance, acceptance_off = None, None
        if self.acceptance_off is not None:
            acceptance = self.acceptance.downsample(
                factor=factor, preserve_counts=False, axis_name=axis_name
            )
            factor = self.counts_off_normalised.downsample(
                factor=factor,
                preserve_counts=True,
                axis_name=axis_name,
                weights=self.mask_safe,
            )
            acceptance_off = acceptance * counts_off / factor

        return self.__class__.from_map_dataset(
            dataset,
            acceptance=acceptance,
            acceptance_off=acceptance_off,
            counts_off=counts_off,
        )

    def pad(self):
        raise NotImplementedError

    def slice_by_idx(self, slices, name=None):
        """Slice sub dataset.

        The slicing only applies to the maps that define the corresponding axes.

        Parameters
        ----------
        slices : dict
            Dict of axes names and integers or `slice` object pairs. Contains one
            element for each non-spatial dimension. For integer indexing the
            corresponding axes is dropped from the map. Axes not specified in the
            dict are kept unchanged.
        name : str
            Name of the sliced dataset.

        Returns
        -------
        map_out : `Map`
            Sliced map object.
        """
        kwargs = {"name": name}
        dataset = super().slice_by_idx(slices, name)

        if self.counts_off is not None:
            kwargs["counts_off"] = self.counts_off.slice_by_idx(slices=slices)

        if self.acceptance is not None:
            kwargs["acceptance"] = self.acceptance.slice_by_idx(slices=slices)

        if self.acceptance_off is not None:
            kwargs["acceptance_off"] = self.acceptance_off.slice_by_idx(slices=slices)

        return self.from_map_dataset(dataset, **kwargs)

    def resample_energy_axis(self, energy_axis, name=None):
        """Resample MapDatasetOnOff over reconstructed energy edges.

        Counts are summed taking into account safe mask.

        Parameters
        ----------
        energy_axis : `~gammapy.maps.MapAxis`
            New reco energy axis.
        name: str
            Name of the new dataset.

        Returns
        -------
        dataset: `SpectrumDataset`
            Resampled spectrum dataset .
        """
        dataset = super().resample_energy_axis(energy_axis, name)

        counts_off = None
        if self.counts_off is not None:
            counts_off = self.counts_off
            counts_off = counts_off.resample_axis(
                axis=energy_axis, weights=self.mask_safe
            )

        acceptance = 1
        acceptance_off = None
        if self.acceptance is not None:
            acceptance = self.acceptance
            acceptance = acceptance.resample_axis(
                axis=energy_axis, weights=self.mask_safe
            )

            norm_factor = self.counts_off_normalised.resample_axis(
                axis=energy_axis, weights=self.mask_safe
            )

            acceptance_off = acceptance * counts_off / norm_factor

        return self.__class__.from_map_dataset(
            dataset,
            acceptance=acceptance,
            acceptance_off=acceptance_off,
            counts_off=counts_off,
        )


class MapEvaluator:
    """Sky model evaluation on maps.

    This evaluates a sky model on a 3D map and convolves with the IRFs,
    and returns a map of the predicted counts.
    Note that background counts are not added.

    For now, we only make it work for 3D WCS maps with an energy axis.
    No HPX, no other axes, those can be added later here or via new
    separate model evaluator classes.

    Parameters
    ----------
    model : `~gammapy.modeling.models.SkyModel`
        Sky model
    exposure : `~gammapy.maps.Map`
        Exposure map
    psf : `~gammapy.irf.PSFKernel`
        PSF kernel
    edisp : `~gammapy.irf.EDispKernel`
        Energy dispersion
    gti : `~gammapy.data.GTI`
        GTI of the observation or union of GTI if it is a stacked observation
    evaluation_mode : {"local", "global"}
        Model evaluation mode.
        The "local" mode evaluates the model components on smaller grids to save computation time.
        This mode is recommended for local optimization algorithms.
        The "global" evaluation mode evaluates the model components on the full map.
        This mode is recommended for global optimization algorithms.
    use_cache : bool
        Use npred caching.
    """

    def __init__(
        self,
        model=None,
        exposure=None,
        psf=None,
        edisp=None,
        gti=None,
        evaluation_mode="local",
        use_cache=True,
    ):

        self.model = model
        self.exposure = exposure
        self.psf = psf
        self.edisp = edisp
        self.gti = gti
        self.contributes = True
        self.use_cache = use_cache

        if evaluation_mode not in {"local", "global"}:
            raise ValueError(f"Invalid evaluation_mode: {evaluation_mode!r}")

        self.evaluation_mode = evaluation_mode

        # TODO: this is preliminary solution until we have further unified the model handling
        if isinstance(self.model, BackgroundModel):
            self.evaluation_mode = "global"

        # define cached computations
        self._compute_npred = lru_cache()(self._compute_npred)
        self._compute_flux_spatial = lru_cache()(self._compute_flux_spatial)
        self._cached_parameter_values = None
        self._cached_parameter_values_spatial = None

    # workaround for the lru_cache pickle issue
    # see e.g. https://github.com/cloudpipe/cloudpickle/issues/178
    def __getstate__(self):
        state = self.__dict__.copy()
        for key, value in state.items():
            func = getattr(value, "__wrapped__", None)
            if func is not None:
                state[key] = func

        return state

    def __setstate__(self, state):
        for key, value in state.items():
            if key in ["_compute_npred", "_compute_flux_spatial"]:
                state[key] = lru_cache()(value)

        self.__dict__ = state

    @property
    def geom(self):
        """True energy map geometry (`~gammapy.maps.Geom`)"""
        return self.exposure.geom

    @property
    def needs_update(self):
        """Check whether the model component has drifted away from its support."""
        # TODO: simplify and clean up
        if isinstance(self.model, BackgroundModel):
            return False
        elif self.exposure is None:
            return True
        elif self.evaluation_mode == "global" or self.model.evaluation_radius is None:
            return False
        else:
            position = self.model.position
            separation = self._init_position.separation(position)
            update = separation > (self.model.evaluation_radius + CUTOUT_MARGIN)
        return update

    def update(self, exposure, psf, edisp, geom):
        """Update MapEvaluator, based on the current position of the model component.

        Parameters
        ----------
        exposure : `~gammapy.maps.Map`
            Exposure map.
        psf : `gammapy.irf.PSFMap`
            PSF map.
        edisp : `gammapy.irf.EDispMap`
            Edisp map.
        geom : `WcsGeom`
            Counts geom
        """
        # TODO: simplify and clean up
        log.debug("Updating model evaluator")
        # cache current position of the model component

        # lookup edisp
        if edisp:
            energy_axis = geom.axes["energy"]
            self.edisp = edisp.get_edisp_kernel(
                self.model.position, energy_axis=energy_axis
            )

        if isinstance(psf, PSFMap):
            # lookup psf
            self.psf = psf.get_psf_kernel(self.model.position, geom=exposure.geom)
        else:
            self.psf = psf

        if self.evaluation_mode == "local" and self.model.evaluation_radius is not None:
            self._init_position = self.model.position
            if self.psf is not None:
                psf_width = np.max(self.psf.psf_kernel_map.geom.width)
            else:
                psf_width = 0 * u.deg

            width = psf_width + 2 * (self.model.evaluation_radius + CUTOUT_MARGIN)
            try:
                self.exposure = exposure.cutout(
                    position=self.model.position, width=width
                )
                self.contributes = True
            except (NoOverlapError, ValueError):
                self.contributes = False
        else:
            self.exposure = exposure

        self._compute_npred.cache_clear()
        self._compute_flux_spatial.cache_clear()

    def compute_dnde(self):
        """Compute model differential flux at map pixel centers.

        Returns
        -------
        model_map : `~gammapy.maps.Map`
            Sky cube with data filled with evaluated model values.
            Units: ``cm-2 s-1 TeV-1 deg-2``
        """
        return self.model.evaluate_geom(self.geom, self.gti)

    def compute_flux(self):
        """Compute flux"""
        return self.model.integrate_geom(self.geom, self.gti)

    def compute_flux_psf_convolved(self):
        """Compute psf convolved and temporal model corrected flux."""
        value = self.compute_flux_spectral()

        if self.model.spatial_model and not isinstance(self.geom, RegionGeom):
            value = value * self.compute_flux_spatial().quantity

        if self.model.temporal_model:
            value *= self.compute_temporal_norm()

        return Map.from_geom(geom=self.geom, data=value.value, unit=value.unit)

    def _compute_flux_spatial(self):
        """Compute spatial flux"""
        value = self.model.spatial_model.integrate_geom(self.geom)
        if self.psf and self.model.apply_irf["psf"]:
            value = self.apply_psf(value)
        return value

    def compute_flux_spatial(self):
        """Compute spatial flux using caching"""
        if self.parameters_spatial_changed or not self.use_cache:
            self._compute_flux_spatial.cache_clear()
        return self._compute_flux_spatial()

    def compute_flux_spectral(self):
        """Compute spectral flux"""
        energy = self.geom.axes["energy_true"].edges
        value = self.model.spectral_model.integral(
            energy[:-1], energy[1:], intervals=True
        )
        return value.reshape((-1, 1, 1))

    def compute_temporal_norm(self):
        """Compute temporal norm """
        integral = self.model.temporal_model.integral(
            self.gti.time_start, self.gti.time_stop
        )
        return np.sum(integral)

    def apply_exposure(self, flux):
        """Compute npred cube

        For now just divide flux cube by exposure
        """
        npred = (flux.quantity * self.exposure.quantity).to_value("")
        return Map.from_geom(self.geom, data=npred, unit="")

    def apply_psf(self, npred):
        """Convolve npred cube with PSF"""
        tmp = npred.convolve(self.psf)
        tmp.data[tmp.data < 0.0] = 0
        return tmp

    def apply_edisp(self, npred):
        """Convolve map data with energy dispersion.

        Parameters
        ----------
        npred : `~gammapy.maps.Map`
            Predicted counts in true energy bins

        Returns
        -------
        npred_reco : `~gammapy.maps.Map`
            Predicted counts in reco energy bins
        """
        return npred.apply_edisp(self.edisp)

    def _compute_npred(self):
        """Compute npred"""
        if isinstance(self.model, BackgroundModel):
            npred = self.model.evaluate()
        else:
            flux_conv = self.compute_flux_psf_convolved()

            if self.model.apply_irf["exposure"]:
                npred = self.apply_exposure(flux_conv)

            if self.model.apply_irf["edisp"]:
                npred = self.apply_edisp(npred)

        return npred

    def compute_npred(self):
        """Evaluate model predicted counts.

        Returns
        -------
        npred : `~gammapy.maps.Map`
            Predicted counts on the map (in reco energy bins)
        """
        if self.parameters_changed or not self.use_cache:
            self._compute_npred.cache_clear()

        return self._compute_npred()

    @property
    def parameters_changed(self):
        """Parameters changed"""
        values = self.model.parameters.values

        # TODO: possibly allow for a tolerance here?
        changed = ~np.all(self._cached_parameter_values == values)

        if changed:
            self._cached_parameter_values = values

        return changed

    @property
    def parameters_spatial_changed(self):
        """Parameters changed"""
        values = self.model.spatial_model.parameters.values

        # TODO: possibly allow for a tolerance here?
        changed = ~np.all(self._cached_parameter_values_spatial == values)

        if changed:
            self._cached_parameter_values_spatial = values

        return changed<|MERGE_RESOLUTION|>--- conflicted
+++ resolved
@@ -601,18 +601,8 @@
         residuals = self._compute_residuals(counts_spatial, npred_spatial, method)
 
         if self.mask_safe is not None:
-<<<<<<< HEAD
-            mask = self.mask_safe.reduce_over_axes(func=np.logical_or)
+            mask = self.mask_safe.reduce_over_axes(func=np.logical_or, keepdims=True)
             residuals.data[~mask.data] = np.nan
-=======
-            mask = self.mask_safe.reduce_over_axes(func=np.logical_or, keepdims=True)
-            spatial_residuals.data[~mask.data] = np.nan
-
-        # If no region is provided, skip spectral residuals
-        ncols = 2 if region is not None else 1
-        ax_image = fig.add_subplot(1, ncols, 1, projection=spatial_residuals.geom.wcs)
-        ax_spec = None
->>>>>>> 98775d29
 
         kwargs.setdefault("add_cbar", True)
         kwargs.setdefault("cmap", "coolwarm")
