# Licensed under a 3-clause BSD style license - see LICENSE.rst
"""Spectral models for Gammapy."""
import operator
import numpy as np
import scipy.optimize
import scipy.special
import astropy.units as u
from astropy import constants as const
from astropy.table import Table
from astropy.utils.decorators import classproperty
<<<<<<< HEAD
from gammapy.maps import MapAxis
=======
from astropy.visualization import quantity_support
from gammapy.maps import MapAxis, RegionNDMap
>>>>>>> e744b42c
from gammapy.modeling import Parameter, Parameters
from gammapy.utils.integrate import trapz_loglog
from gammapy.utils.interpolation import (
    ScaledRegularGridInterpolator,
    interpolation_scale,
)
from gammapy.utils.scripts import make_path
from .core import Model
from gammapy.utils.roots import find_roots


def scale_plot_flux(flux, energy_power=0):
    """Scale flux to plot

    Parameters
    ----------
    flux : `Map`
        Flux map
    energy_power : int, optional
        Power of energy to multiply flux axis with

    Returns
    -------
    flux : `Map`
        Scaled flux map
    """
    energy = flux.geom.get_coord(sparse=True)["energy"]
    try:
        eunit = [_ for _ in flux.unit.bases if _.physical_type == "energy"][0]
    except IndexError:
        eunit = energy.unit
    y = flux * np.power(energy, energy_power)
    return y.to_unit(flux.unit * eunit ** energy_power)


def integrate_spectrum(func, energy_min, energy_max, ndecade=100):
    """Integrate 1d function using the log-log trapezoidal rule.

    Internally an oversampling of the energy bins to "ndecade" is used.

    Parameters
    ----------
    func : callable
        Function to integrate.
    energy_min : `~astropy.units.Quantity`
        Integration range minimum
    energy_max : `~astropy.units.Quantity`
        Integration range minimum
    ndecade : int, optional
        Number of grid points per decade used for the integration.
        Default : 100
    """
    # Here we impose to duplicate the number
    num = np.maximum(np.max(ndecade * np.log10(energy_max / energy_min)), 2)
    energy = np.geomspace(energy_min, energy_max, num=int(num), axis=-1)
    integral = trapz_loglog(func(energy), energy, axis=-1)
    return integral.sum(axis=0)


class SpectralModel(Model):
    """Spectral model base class."""

    _type = "spectral"

    def __call__(self, energy):
        kwargs = {par.name: par.quantity for par in self.parameters}
        kwargs = self._convert_evaluate_unit(kwargs, energy)
        return self.evaluate(energy, **kwargs)

    @classproperty
    def is_norm_spectral_model(cls):
        """Whether model is a norm spectral model"""
        return "Norm" in cls.__name__

    @staticmethod
    def _convert_evaluate_unit(kwargs_ref, energy):
        kwargs = {}
        for name, quantity in kwargs_ref.items():
            if quantity.unit.physical_type == "energy":
                quantity = quantity.to(energy.unit)
            kwargs[name] = quantity
        return kwargs

    def __add__(self, model):
        if not isinstance(model, SpectralModel):
            model = ConstantSpectralModel(const=model)
        return CompoundSpectralModel(self, model, operator.add)

    def __mul__(self, other):
        if isinstance(other, SpectralModel):
            return CompoundSpectralModel(self, other, operator.mul)
        else:
            raise TypeError(f"Multiplication invalid for type {other!r}")

    def __radd__(self, model):
        return self.__add__(model)

    def __sub__(self, model):
        if not isinstance(model, SpectralModel):
            model = ConstantSpectralModel(const=model)
        return CompoundSpectralModel(self, model, operator.sub)

    def __rsub__(self, model):
        return self.__sub__(model)

    def _propagate_error(self, epsilon, fct, **kwargs):
        """Evaluate error for a given function with uncertainty propagation.
<<<<<<< HEAD
        
=======

>>>>>>> e744b42c
        Parameters
        ----------
        fct : `~astropy.units.Quantity`
            Function to estimate the error.
        epsilon : float
            Step size of the gradient evaluation. Given as a
            fraction of the parameter error.
        **kwargs : dict
            Keyword argument
<<<<<<< HEAD
        
=======

>>>>>>> e744b42c
        Returns
        -------
        f_cov : `~astropy.units.Quantity`
            Error of the given function.
        """
        eps = np.sqrt(np.diag(self.covariance)) * epsilon

        n, f_0 = len(self.parameters), fct(**kwargs)
        shape = (n, len(np.atleast_1d(f_0)))
        df_dp = np.zeros(shape)

        for idx, parameter in enumerate(self.parameters):
            if parameter.frozen or eps[idx] == 0:
                continue

            parameter.value += eps[idx]
            df = fct(**kwargs) - f_0

            df_dp[idx] = df.value / eps[idx]
            parameter.value -= eps[idx]

        f_cov = df_dp.T @ self.covariance @ df_dp
        f_err = np.sqrt(np.diagonal(f_cov))
        return u.Quantity([f_0.value, f_err], unit=f_0.unit)

    def evaluate_error(self, energy, epsilon=1e-4):
        """Evaluate spectral model with error propagation.

        Parameters
        ----------
        energy : `~astropy.units.Quantity`
            Energy at which to evaluate
        epsilon : float
            Step size of the gradient evaluation. Given as a
            fraction of the parameter error.

        Returns
        -------
        dnde, dnde_error : tuple of `~astropy.units.Quantity`
            Tuple of flux and flux error.
        """
        return self._propagate_error(epsilon=epsilon, fct=self, energy=energy)

    def integral(self, energy_min, energy_max, **kwargs):
        r"""Integrate spectral model numerically if no analytical solution defined.

        .. math::
            F(E_{min}, E_{max}) = \int_{E_{min}}^{E_{max}} \phi(E) dE

        Parameters
        ----------
        energy_min, energy_max : `~astropy.units.Quantity`
            Lower and upper bound of integration range.
        **kwargs : dict
            Keyword arguments passed to :func:`~gammapy.utils.integrate.integrate_spectrum`
        """

        if hasattr(self, "evaluate_integral"):
            kwargs = {par.name: par.quantity for par in self.parameters}
            kwargs = self._convert_evaluate_unit(kwargs, energy_min)
            return self.evaluate_integral(energy_min, energy_max, **kwargs)
        else:
            return integrate_spectrum(self, energy_min, energy_max, **kwargs)

    def integral_error(self, energy_min, energy_max, epsilon=1e-4, **kwargs):
        """Evaluate the error of the integral flux of a given spectrum in
        a given energy range.

        Parameters
        ----------
        energy_min, energy_max :  `~astropy.units.Quantity`
            Lower and upper bound of integration range.
        epsilon : float
            Step size of the gradient evaluation. Given as a
            fraction of the parameter error.


        Returns
        -------
        flux, flux_err : tuple of `~astropy.units.Quantity`
            Integral flux and flux error betwen energy_min and energy_max.
        """
        return self._propagate_error(
            epsilon=epsilon,
            fct=self.integral,
            energy_min=energy_min,
            energy_max=energy_max,
            **kwargs,
        )

    def energy_flux(self, energy_min, energy_max, **kwargs):
        r"""Compute energy flux in given energy range.

        .. math::
            G(E_{min}, E_{max}) = \int_{E_{min}}^{E_{max}} E \phi(E) dE

        Parameters
        ----------
        energy_min, energy_max : `~astropy.units.Quantity`
            Lower and upper bound of integration range.
        **kwargs : dict
            Keyword arguments passed to func:`~gammapy.utils.integrate.integrate_spectrum`
        """

        def f(x):
            return x * self(x)

        if hasattr(self, "evaluate_energy_flux"):
            kwargs = {par.name: par.quantity for par in self.parameters}
            kwargs = self._convert_evaluate_unit(kwargs, energy_min)
            return self.evaluate_energy_flux(energy_min, energy_max, **kwargs)
        else:
            return integrate_spectrum(f, energy_min, energy_max, **kwargs)

    def energy_flux_error(self, energy_min, energy_max, epsilon=1e-4, **kwargs):
        """Evaluate the error of the energy flux of a given spectrum in
            a given energy range.

        Parameters
        ----------
        energy_min, energy_max :  `~astropy.units.Quantity`
            Lower and upper bound of integration range.
        epsilon : float
            Step size of the gradient evaluation. Given as a
            fraction of the parameter error.


        Returns
        -------
        energy_flux, energy_flux_err : tuple of `~astropy.units.Quantity`
            Energy flux and energy flux error betwen energy_min and energy_max.
        """
        return self._propagate_error(
            epsilon=epsilon,
            fct=self.energy_flux,
            energy_min=energy_min,
            energy_max=energy_max,
            **kwargs,
        )
<<<<<<< HEAD
=======

    def reference_fluxes(self, energy_axis):
        """Get reference fluxes for a given energy axis.

        Parameters
        ----------
        energy_axis : `MapAxis`
            Energy axis

        Returns
        -------
        fluxes : dict of `~astropy.units.Quantity`
            Reference fluxes
        """
        energy = energy_axis.center
        energy_min, energy_max = energy_axis.edges_min, energy_axis.edges_max
        return {
            "e_ref": energy,
            "e_min": energy_min,
            "e_max": energy_max,
            "ref_dnde": self(energy),
            "ref_flux": self.integral(energy_min, energy_max),
            "ref_eflux": self.energy_flux(energy_min, energy_max),
            "ref_e2dnde": self(energy) * energy ** 2,
        }

    def _get_plot_flux(self, energy, sed_type):
        flux = RegionNDMap.create(region=None, axes=[energy])
        flux_err = RegionNDMap.create(region=None, axes=[energy])

        if sed_type in ["dnde", "norm"]:
            flux.quantity, flux_err.quantity = self.evaluate_error(energy.center)

        elif sed_type == "e2dnde":
            flux.quantity, flux_err.quantity = energy.center ** 2 * self.evaluate_error(
                energy.center
            )

        elif sed_type == "flux":
            flux.quantity, flux_err.quantity = self.integral_error(
                energy.edges_min, energy.edges_max
            )

        elif sed_type == "eflux":
            flux.quantity, flux_err.quantity = self.energy_flux_error(
                energy.edges_min, energy.edges_max
            )
        else:
            raise ValueError(f"Not a valid SED type: '{sed_type}'")

        return flux, flux_err
>>>>>>> e744b42c

    def plot(
        self,
        energy_bounds,
        ax=None,
        sed_type="dnde",
        energy_power=0,
        n_points=100,
        **kwargs,
    ):
        """Plot spectral model curve.

        kwargs are forwarded to `matplotlib.pyplot.plot`

        By default a log-log scaling of the axes is used, if you want to change
        the y axis scaling to linear you can use::

            from gammapy.modeling.models import ExpCutoffPowerLawSpectralModel
            from astropy import units as u

            pwl = ExpCutoffPowerLawSpectralModel()
            ax = pwl.plot(energy_bounds=(0.1, 100) * u.TeV)
            ax.set_yscale('linear')

        Parameters
        ----------
        ax : `~matplotlib.axes.Axes`, optional
            Axis
        energy_bounds : `~astropy.units.Quantity`
            Plot energy bounds passed to MapAxis.from_energy_bounds
        sed_type : {"dnde", "flux", "eflux", "e2dnde"}
            Evaluation methods of the model
        energy_power : int, optional
            Power of energy to multiply flux axis with
        n_points : int, optional
            Number of evaluation nodes
        **kwargs : dict
            Keyword arguments forwared to `~matplotlib.pyplot.plot`

        Returns
        -------
        ax : `~matplotlib.axes.Axes`, optional
            Axis
        """
        from gammapy.estimators.flux_map import DEFAULT_UNIT
        import matplotlib.pyplot as plt

        ax = plt.gca() if ax is None else ax

        if self.is_norm_spectral_model:
            sed_type = "norm"

        energy_min, energy_max = energy_bounds
        energy = MapAxis.from_energy_bounds(
            energy_min,
            energy_max,
            n_points,
        )

        kwargs.setdefault(
            "yunits", DEFAULT_UNIT[sed_type] * energy.unit ** energy_power
        )

        flux, _ = self._get_plot_flux(sed_type=sed_type, energy=energy)

        flux = scale_plot_flux(flux, energy_power=energy_power)

        with quantity_support():
            ax.plot(energy.center, flux.quantity[:, 0, 0], **kwargs)

        self._plot_format_ax(ax, energy_power, sed_type)
        return ax

    def plot_error(
        self,
        energy_bounds,
        ax=None,
        sed_type="dnde",
        energy_power=0,
        n_points=100,
        **kwargs,
    ):
        """Plot spectral model error band.

        .. note::

            This method calls ``ax.set_yscale("log", nonpositive='clip')`` and
            ``ax.set_xscale("log", nonposx='clip')`` to create a log-log representation.
            The additional argument ``nonposx='clip'`` avoids artefacts in the plot,
            when the error band extends to negative values (see also
            https://github.com/matplotlib/matplotlib/issues/8623).

            When you call ``plt.loglog()`` or ``plt.semilogy()`` explicitely in your
            plotting code and the error band extends to negative values, it is not
            shown correctly. To circumvent this issue also use
            ``plt.loglog(nonposx='clip', nonpositive='clip')``
            or ``plt.semilogy(nonpositive='clip')``.

        Parameters
        ----------
        ax : `~matplotlib.axes.Axes`, optional
            Axis
        energy_bounds : `~astropy.units.Quantity`
            Plot energy bounds passed to MapAxis.from_energy_bounds
        sed_type : {"dnde", "flux", "eflux", "e2dnde"}
            Evaluation methods of the model
        energy_power : int, optional
            Power of energy to multiply flux axis with
        n_points : int, optional
            Number of evaluation nodes
        **kwargs : dict
            Keyword arguments forwarded to `matplotlib.pyplot.fill_between`

        Returns
        -------
        ax : `~matplotlib.axes.Axes`, optional
            Axis
        """
        from gammapy.estimators.flux_map import DEFAULT_UNIT
        import matplotlib.pyplot as plt

        ax = plt.gca() if ax is None else ax

        if self.is_norm_spectral_model:
            sed_type = "norm"

        energy_min, energy_max = energy_bounds
        energy = MapAxis.from_energy_bounds(
            energy_min,
            energy_max,
            n_points,
        )

        kwargs.setdefault("facecolor", "black")
        kwargs.setdefault("alpha", 0.2)
        kwargs.setdefault("linewidth", 0)
        kwargs.setdefault(
            "yunits", DEFAULT_UNIT[sed_type] * energy.unit ** energy_power
        )

        flux, flux_err = self._get_plot_flux(sed_type=sed_type, energy=energy)
        y_lo = scale_plot_flux(flux - flux_err, energy_power).quantity[:, 0, 0]
        y_hi = scale_plot_flux(flux + flux_err, energy_power).quantity[:, 0, 0]

        with quantity_support():
            ax.fill_between(energy.center, y_lo, y_hi, **kwargs)

        self._plot_format_ax(ax, energy_power, sed_type)
        return ax

    @staticmethod
    def _plot_format_ax(ax, energy_power, sed_type):
        ax.set_xlabel(f"Energy [{ax.xaxis.units}]")
        if energy_power > 0:
            ax.set_ylabel(f"e{energy_power} * {sed_type} [{ax.yaxis.units}]")
        else:
<<<<<<< HEAD
            ax.set_ylabel(f"Flux [{y.unit}]")

        ax.set_xscale("log", nonpositive="clip")
        ax.set_yscale("log", nonpositive="clip")
=======
            ax.set_ylabel(f"{sed_type} [{ax.yaxis.units}]")
>>>>>>> e744b42c

        ax.set_xscale("log", nonpositive="clip")
        ax.set_yscale("log", nonpositive="clip")

    def spectral_index(self, energy, epsilon=1e-5):
        """Compute spectral index at given energy.

        Parameters
        ----------
        energy : `~astropy.units.Quantity`
            Energy at which to estimate the index
        epsilon : float
            Fractional energy increment to use for determining the spectral index.

        Returns
        -------
        index : float
            Estimated spectral index.
        """
        f1 = self(energy)
        f2 = self(energy * (1 + epsilon))
        return np.log(f1 / f2) / np.log(1 + epsilon)

    def inverse(self, value, energy_min=0.1 * u.TeV, energy_max=100 * u.TeV):
        """Return energy for a given function value of the spectral model.

        Calls the `scipy.optimize.brentq` numerical root finding method.

        Parameters
        ----------
        value : `~astropy.units.Quantity`
            Function value of the spectral model.
        energy_min : `~astropy.units.Quantity`
            Lower energy bound of the roots finding
        energy_max : `~astropy.units.Quantity`
            Upper energy bound of the roots finding

        Returns
        -------
        energy : `~astropy.units.Quantity`
            Energies at which the model has the given ``value``.
        """

        eunit = "TeV"
        energy_min = energy_min.to(eunit)
        energy_max = energy_max.to(eunit)

        def f(x):
            # scale by 1e12 to achieve better precision
            energy = u.Quantity(x, eunit, copy=False)
            y = self(energy).to_value(value.unit)
            return 1e12 * (y - value.value)

        roots, res = find_roots(f, energy_min, energy_max, points_scale="log")
        return roots

    def inverse_all(self, values, energy_min=0.1 * u.TeV, energy_max=100 * u.TeV):
        """Return energies for multiple function values of the spectral model.

        Calls the `scipy.optimize.brentq` numerical root finding method.

        Parameters
        ----------
        values : `~astropy.units.Quantity`
            Function values of the spectral model.
        energy_min : `~astropy.units.Quantity`
            Lower energy bound of the roots finding
        energy_max : `~astropy.units.Quantity`
            Upper energy bound of the roots finding

        Returns
        -------
        energy : list of `~astropy.units.Quantity`
            each element contain the energies at which the model
            has corresponding value of ``values``.
        """
        energies = []
        for val in np.atleast_1d(values):
            res = self.inverse(val, energy_min, energy_max)
            energies.append(res)
        return energies


class ConstantSpectralModel(SpectralModel):
    r"""Constant model.

    For more information see :ref:`constant-spectral-model`.

    Parameters
    ----------
    const : `~astropy.units.Quantity`
        :math:`k`
    """

    tag = ["ConstantSpectralModel", "const"]
    const = Parameter("const", "1e-12 cm-2 s-1 TeV-1")

    @staticmethod
    def evaluate(energy, const):
        """Evaluate the model (static function)."""
        return np.ones(np.atleast_1d(energy).shape) * const


class CompoundSpectralModel(SpectralModel):
    """Arithmetic combination of two spectral models.

    For more information see :ref:`compound-spectral-model`.
    """

    tag = ["CompoundSpectralModel", "compound"]

    def __init__(self, model1, model2, operator):
        self.model1 = model1
        self.model2 = model2
        self.operator = operator
        super().__init__()

    @property
    def parameters(self):
        return self.model1.parameters + self.model2.parameters

    def __str__(self):
        return (
            f"{self.__class__.__name__}\n"
            f"    Component 1 : {self.model1}\n"
            f"    Component 2 : {self.model2}\n"
            f"    Operator : {self.operator.__name__}\n"
        )

    def __call__(self, energy):
        val1 = self.model1(energy)
        val2 = self.model2(energy)
        return self.operator(val1, val2)

    def to_dict(self, full_output=False):
        return {
            "type": self.tag[0],
            "model1": self.model1.to_dict(full_output),
            "model2": self.model2.to_dict(full_output),
            "operator": self.operator.__name__,
        }

    @classmethod
    def from_dict(cls, data):
        from gammapy.modeling.models import SPECTRAL_MODEL_REGISTRY

        model1_cls = SPECTRAL_MODEL_REGISTRY.get_cls(data["model1"]["type"])
        model1 = model1_cls.from_dict(data["model1"])
        model2_cls = SPECTRAL_MODEL_REGISTRY.get_cls(data["model2"]["type"])
        model2 = model2_cls.from_dict(data["model2"])
        op = getattr(operator, data["operator"])
        return cls(model1, model2, op)


class PowerLawSpectralModel(SpectralModel):
    r"""Spectral power-law model.

    For more information see :ref:`powerlaw-spectral-model`.

    Parameters
    ----------
    index : `~astropy.units.Quantity`
        :math:`\Gamma`
    amplitude : `~astropy.units.Quantity`
        :math:`\phi_0`
    reference : `~astropy.units.Quantity`
        :math:`E_0`

    See Also
    --------
    PowerLaw2SpectralModel, PowerLawNormSpectralModel
    """

    tag = ["PowerLawSpectralModel", "pl"]
    index = Parameter("index", 2.0)
    amplitude = Parameter(
        "amplitude", "1e-12 cm-2 s-1 TeV-1", scale_method="scale10", interp="log"
    )
    reference = Parameter("reference", "1 TeV", frozen=True)

    @staticmethod
    def evaluate(energy, index, amplitude, reference):
        """Evaluate the model (static function)."""
        return amplitude * np.power((energy / reference), -index)

    @staticmethod
    def evaluate_integral(energy_min, energy_max, index, amplitude, reference):
        r"""Integrate power law analytically (static function).

        .. math::
            F(E_{min}, E_{max}) = \int_{E_{min}}^{E_{max}}\phi(E)dE = \left.
            \phi_0 \frac{E_0}{-\Gamma + 1} \left( \frac{E}{E_0} \right)^{-\Gamma + 1}
            \right \vert _{E_{min}}^{E_{max}}

        Parameters
        ----------
        energy_min, energy_max : `~astropy.units.Quantity`
            Lower and upper bound of integration range
        """
        val = -1 * index + 1

        prefactor = amplitude * reference / val
        upper = np.power((energy_max / reference), val)
        lower = np.power((energy_min / reference), val)
        integral = prefactor * (upper - lower)

        mask = np.isclose(val, 0)

        if mask.any():
            integral[mask] = (amplitude * reference * np.log(energy_max / energy_min))[
                mask
            ]

        return integral

    @staticmethod
    def evaluate_energy_flux(energy_min, energy_max, index, amplitude, reference):
        r"""Compute energy flux in given energy range analytically (static function).

        .. math::
            G(E_{min}, E_{max}) = \int_{E_{min}}^{E_{max}}E \phi(E)dE = \left.
            \phi_0 \frac{E_0^2}{-\Gamma + 2} \left( \frac{E}{E_0} \right)^{-\Gamma + 2}
            \right \vert _{E_{min}}^{E_{max}}

        Parameters
        ----------
        energy_min, energy_max : `~astropy.units.Quantity`
            Lower and upper bound of integration range.
        """
        val = -1 * index + 2

        prefactor = amplitude * reference ** 2 / val
        upper = (energy_max / reference) ** val
        lower = (energy_min / reference) ** val
        energy_flux = prefactor * (upper - lower)

        mask = np.isclose(val, 0)

        if mask.any():
            # see https://www.wolframalpha.com/input/?i=a+*+x+*+(x%2Fb)+%5E+(-2)
            # for reference
            energy_flux[mask] = (
                amplitude * reference ** 2 * np.log(energy_max / energy_min)[mask]
            )

        return energy_flux

    def inverse(self, value, *args):
        """Return energy for a given function value of the spectral model.

        Parameters
        ----------
        value : `~astropy.units.Quantity`
            Function value of the spectral model.
        """
        base = value / self.amplitude.quantity
        return self.reference.quantity * np.power(base, -1.0 / self.index.value)

    @property
    def pivot_energy(self):
        r"""The decorrelation energy is defined as:

        .. math::

            E_D = E_0 * \exp{cov(\phi_0, \Gamma) / (\phi_0 \Delta \Gamma^2)}

        Formula (1) in https://arxiv.org/pdf/0910.4881.pdf
        """
        index_err = self.index.error
        reference = self.reference.quantity
        amplitude = self.amplitude.quantity
        cov_index_ampl = self.covariance.data[0, 1] * amplitude.unit
        return reference * np.exp(cov_index_ampl / (amplitude * index_err ** 2))


class PowerLawNormSpectralModel(SpectralModel):
    r"""Spectral power-law model with normalized amplitude parameter.

    Parameters
    ----------
    tilt : `~astropy.units.Quantity`
        :math:`\Gamma`
    norm : `~astropy.units.Quantity`
        :math:`\phi_0`
    reference : `~astropy.units.Quantity`
        :math:`E_0`

    See Also
    --------
    PowerLawSpectralModel, PowerLaw2SpectralModel
    """

    tag = ["PowerLawNormSpectralModel", "pl-norm"]
    norm = Parameter("norm", 1, unit="", interp="log")
    tilt = Parameter("tilt", 0, frozen=True)
    reference = Parameter("reference", "1 TeV", frozen=True)

    @staticmethod
    def evaluate(energy, tilt, norm, reference):
        """Evaluate the model (static function)."""
        return norm * np.power((energy / reference), -tilt)

    @staticmethod
    def evaluate_integral(energy_min, energy_max, tilt, norm, reference):
        """Evaluate pwl integral."""
        val = -1 * tilt + 1

        prefactor = norm * reference / val
        upper = np.power((energy_max / reference), val)
        lower = np.power((energy_min / reference), val)
        integral = prefactor * (upper - lower)

        mask = np.isclose(val, 0)

        if mask.any():
            integral[mask] = (norm * reference * np.log(energy_max / energy_min))[mask]

        return integral

    @staticmethod
    def evaluate_energy_flux(energy_min, energy_max, tilt, norm, reference):
        """Evaluate the energy flux (static function)"""
        val = -1 * tilt + 2

        prefactor = norm * reference ** 2 / val
        upper = (energy_max / reference) ** val
        lower = (energy_min / reference) ** val
        energy_flux = prefactor * (upper - lower)

        mask = np.isclose(val, 0)

        if mask.any():
            # see https://www.wolframalpha.com/input/?i=a+*+x+*+(x%2Fb)+%5E+(-2)
            # for reference
            energy_flux[mask] = (
                norm * reference ** 2 * np.log(energy_max / energy_min)[mask]
            )

        return energy_flux

    def inverse(self, value, *args):
        """Return energy for a given function value of the spectral model.

        Parameters
        ----------
        value : `~astropy.units.Quantity`
            Function value of the spectral model.
        """
        base = value / self.norm.quantity
        return self.reference.quantity * np.power(base, -1.0 / self.tilt.value)

    @property
    def pivot_energy(self):
        r"""The decorrelation energy is defined as:

        .. math::

            E_D = E_0 * \exp{cov(\phi_0, \Gamma) / (\phi_0 \Delta \Gamma^2)}

        Formula (1) in https://arxiv.org/pdf/0910.4881.pdf
        """
        tilt_err = self.tilt.error
        reference = self.reference.quantity
        norm = self.norm.quantity
        cov_tilt_norm = self.covariance.data[0, 1] * norm.unit
        return reference * np.exp(cov_tilt_norm / (norm * tilt_err ** 2))


class PowerLaw2SpectralModel(SpectralModel):
    r"""Spectral power-law model with integral as amplitude parameter.

    For more information see :ref:`powerlaw2-spectral-model`.

    Parameters
    ----------
    index : `~astropy.units.Quantity`
        Spectral index :math:`\Gamma`
    amplitude : `~astropy.units.Quantity`
        Integral flux :math:`F_0`.
    emin : `~astropy.units.Quantity`
        Lower energy limit :math:`E_{0, min}`.
    emax : `~astropy.units.Quantity`
        Upper energy limit :math:`E_{0, max}`.

    See Also
    --------
    PowerLawSpectralModel, PowerLawNormSpectralModel
    """
    tag = ["PowerLaw2SpectralModel", "pl-2"]

    amplitude = Parameter(
        "amplitude", "1e-12 cm-2 s-1", scale_method="scale10", interp="log"
    )
    index = Parameter("index", 2)
    emin = Parameter("emin", "0.1 TeV", frozen=True)
    emax = Parameter("emax", "100 TeV", frozen=True)

    @staticmethod
    def evaluate(energy, amplitude, index, emin, emax):
        """Evaluate the model (static function)."""
        top = -index + 1

        # to get the energies dimensionless we use a modified formula
        bottom = emax - emin * (emin / emax) ** (-index)
        return amplitude * (top / bottom) * np.power(energy / emax, -index)

    @staticmethod
    def evaluate_integral(energy_min, energy_max, amplitude, index, emin, emax):
        r"""Integrate power law analytically.

        .. math::
            F(E_{min}, E_{max}) = F_0 \cdot \frac{E_{max}^{\Gamma + 1} \
                                - E_{min}^{\Gamma + 1}}{E_{0, max}^{\Gamma + 1} \
                                - E_{0, min}^{\Gamma + 1}}

        Parameters
        ----------
        energy_min, energy_max : `~astropy.units.Quantity`
            Lower and upper bound of integration range.
        """
        temp1 = np.power(energy_max, -index.value + 1)
        temp2 = np.power(energy_min, -index.value + 1)
        top = temp1 - temp2

        temp1 = np.power(emax, -index.value + 1)
        temp2 = np.power(emin, -index.value + 1)
        bottom = temp1 - temp2

        return amplitude * top / bottom

    def inverse(self, value, *args):
        """Return energy for a given function value of the spectral model.

        Parameters
        ----------
        value : `~astropy.units.Quantity`
            Function value of the spectral model.
        """
        amplitude = self.amplitude.quantity
        index = self.index.value
        energy_min = self.emin.quantity
        energy_max = self.emax.quantity

        # to get the energies dimensionless we use a modified formula
        top = -index + 1
        bottom = energy_max - energy_min * (energy_min / energy_max) ** (-index)
        term = (bottom / top) * (value / amplitude)
        return np.power(term.to_value(""), -1.0 / index) * energy_max


class BrokenPowerLawSpectralModel(SpectralModel):
    r"""Spectral broken power-law model.

    For more information see :ref:`broken-powerlaw-spectral-model`.

    Parameters
    ----------
    index1 : `~astropy.units.Quantity`
        :math:`\Gamma1`
    index2 : `~astropy.units.Quantity`
        :math:`\Gamma2`
    amplitude : `~astropy.units.Quantity`
        :math:`\phi_0`
    ebreak : `~astropy.units.Quantity`
        :math:`E_{break}`

    See Also
    --------
    SmoothBrokenPowerLawSpectralModel
    """

    tag = ["BrokenPowerLawSpectralModel", "bpl"]
    index1 = Parameter("index1", 2.0)
    index2 = Parameter("index2", 2.0)
    amplitude = Parameter(
        "amplitude", "1e-12 cm-2 s-1 TeV-1", scale_method="scale10", interp="log"
    )
    ebreak = Parameter("ebreak", "1 TeV")

    @staticmethod
    def evaluate(energy, index1, index2, amplitude, ebreak):
        """Evaluate the model (static function)."""
        energy = np.atleast_1d(energy)
        cond = energy < ebreak
        bpwl = amplitude * np.ones(energy.shape)
        bpwl[cond] *= (energy[cond] / ebreak) ** (-index1)
        bpwl[~cond] *= (energy[~cond] / ebreak) ** (-index2)
        return bpwl


class SmoothBrokenPowerLawSpectralModel(SpectralModel):
    r"""Spectral smooth broken power-law model.

    For more information see :ref:`smooth-broken-powerlaw-spectral-model`.

    Parameters
    ----------
    index1 : `~astropy.units.Quantity`
        :math:`\Gamma1`
    index2 : `~astropy.units.Quantity`
        :math:`\Gamma2`
    amplitude : `~astropy.units.Quantity`
        :math:`\phi_0`
    reference : `~astropy.units.Quantity`
        :math:`E_0`
    ebreak : `~astropy.units.Quantity`
        :math:`E_{break}`
    beta : `~astropy.units.Quantity`
        :math:`\beta`

    See Also
    --------
    BrokenPowerLawSpectralModel
    """

    tag = ["SmoothBrokenPowerLawSpectralModel", "sbpl"]
    index1 = Parameter("index1", 2.0)
    index2 = Parameter("index2", 2.0)
    amplitude = Parameter(
        "amplitude", "1e-12 cm-2 s-1 TeV-1", scale_method="scale10", interp="log"
    )
    ebreak = Parameter("ebreak", "1 TeV")
    reference = Parameter("reference", "1 TeV", frozen=True)
    beta = Parameter("beta", 1, frozen=True)

    @staticmethod
    def evaluate(energy, index1, index2, amplitude, ebreak, reference, beta):
        """Evaluate the model (static function)."""
        beta *= np.sign(index2 - index1)
        pwl = amplitude * (energy / reference) ** (-index1)
        brk = (1 + (energy / ebreak) ** ((index2 - index1) / beta)) ** (-beta)
        return pwl * brk


class PiecewiseNormSpectralModel(SpectralModel):
    """Piecewise spectral correction
       with a free normalization at each fixed energy nodes.

       For more information see :ref:`piecewise-norm-spectral`.

    Parameters
    ----------
    energy : `~astropy.units.Quantity`
        Array of energies at which the model values are given (nodes).
    norms : `~numpy.ndarray` or list of `Parameter`
        Array with the initial norms of the model at energies ``energy``.
        A normalisation parameters is created for each value.
        Default is one at each node.
    interp : str
        Interpolation scaling in {"log", "lin"}. Default is "log"
    """

    tag = ["PiecewiseNormSpectralModel", "piecewise-norm"]

    def __init__(self, energy, norms=None, interp="log"):
        self._energy = energy
        self._interp = interp

        if norms is None:
            norms = np.ones(len(energy))

        if len(norms) != len(energy):
            raise ValueError("dimension mismatch")

        if len(norms) < 2:
            raise ValueError("Input arrays must contain at least 2 elements")

        if not isinstance(norms[0], Parameter):
            parameters = Parameters(
                [Parameter(f"norm_{k}", norm) for k, norm in enumerate(norms)]
            )
        else:
            parameters = Parameters(norms)

        self.default_parameters = parameters
        super().__init__()

    @property
    def energy(self):
        """Energy nodes"""
        return self._energy

    @property
    def norms(self):
        """Norm values"""
        return u.Quantity(self.parameters.value)

    def evaluate(self, energy, **norms):
        scale = interpolation_scale(scale=self._interp)
        e_eval = scale(np.atleast_1d(energy.value))
        e_nodes = scale(self.energy.to(energy.unit).value)
        v_nodes = scale(self.norms)
        log_interp = scale.inverse(np.interp(e_eval, e_nodes, v_nodes))
        return log_interp

    def to_dict(self, full_output=False):
        data = super().to_dict(full_output=full_output)
        data["energy"] = {
            "data": self.energy.data.tolist(),
            "unit": str(self.energy.unit),
        }
        return data

    @classmethod
    def from_dict(cls, data):
        """Create model from dict"""
        energy = u.Quantity(data["energy"]["data"], data["energy"]["unit"])
        parameters = Parameters.from_dict(data["parameters"])
        return cls.from_parameters(parameters, energy=energy)

    @classmethod
    def from_parameters(cls, parameters, **kwargs):
        """Create model from parameters"""
        return cls(norms=parameters, **kwargs)


class ExpCutoffPowerLawSpectralModel(SpectralModel):
    r"""Spectral exponential cutoff power-law model.

    For more information see :ref:`exp-cutoff-powerlaw-spectral-model`.

    Parameters
    ----------
    index : `~astropy.units.Quantity`
        :math:`\Gamma`
    amplitude : `~astropy.units.Quantity`
        :math:`\phi_0`
    reference : `~astropy.units.Quantity`
        :math:`E_0`
    lambda_ : `~astropy.units.Quantity`
        :math:`\lambda`
    alpha : `~astropy.units.Quantity`
        :math:`\alpha`

    See Also
    --------
    ExpCutoffPowerLawNormSpectralModel
    """

    tag = ["ExpCutoffPowerLawSpectralModel", "ecpl"]

    index = Parameter("index", 1.5)
    amplitude = Parameter(
        "amplitude", "1e-12 cm-2 s-1 TeV-1", scale_method="scale10", interp="log"
    )
    reference = Parameter("reference", "1 TeV", frozen=True)
    lambda_ = Parameter("lambda_", "0.1 TeV-1")
    alpha = Parameter("alpha", "1.0", frozen=True)

    @staticmethod
    def evaluate(energy, index, amplitude, reference, lambda_, alpha):
        """Evaluate the model (static function)."""
        pwl = amplitude * (energy / reference) ** (-index)
        cutoff = np.exp(-np.power(energy * lambda_, alpha))

        return pwl * cutoff

    @property
    def e_peak(self):
        r"""Spectral energy distribution peak energy (`~astropy.units.Quantity`).

        This is the peak in E^2 x dN/dE and is given by:

        .. math::
            E_{Peak} =  \left(\frac{2 - \Gamma}{\alpha}\right)^{1/\alpha} / \lambda
        """
        reference = self.reference.quantity
        index = self.index.quantity
        lambda_ = self.lambda_.quantity
        alpha = self.alpha.quantity

        if index >= 2 or lambda_ == 0.0 or alpha == 0.0:
            return np.nan * reference.unit
        else:
            return np.power((2 - index) / alpha, 1 / alpha) / lambda_


class ExpCutoffPowerLawNormSpectralModel(SpectralModel):
    r"""Norm spectral exponential cutoff power-law model.

    Parameters
    ----------
    index : `~astropy.units.Quantity`
        :math:`\Gamma`
    norm : `~astropy.units.Quantity`
        :math:`\phi_0`
    reference : `~astropy.units.Quantity`
        :math:`E_0`
    lambda_ : `~astropy.units.Quantity`
        :math:`\lambda`
    alpha : `~astropy.units.Quantity`
        :math:`\alpha`

    See Also
    --------
    ExpCutoffPowerLawSpectralModel
    """
    tag = ["ExpCutoffPowerLawNormSpectralModel", "ecpl-norm"]

    index = Parameter("index", 1.5)
    norm = Parameter("norm", 1, unit="", interp="log")
    reference = Parameter("reference", "1 TeV", frozen=True)
    lambda_ = Parameter("lambda_", "0.1 TeV-1")
    alpha = Parameter("alpha", "1.0", frozen=True)

    @staticmethod
    def evaluate(energy, index, norm, reference, lambda_, alpha):
        """Evaluate the model (static function)."""
        pwl = norm * (energy / reference) ** (-index)
        cutoff = np.exp(-np.power(energy * lambda_, alpha))

        return pwl * cutoff


class ExpCutoffPowerLaw3FGLSpectralModel(SpectralModel):
    r"""Spectral exponential cutoff power-law model used for 3FGL.

    For more information see :ref:`exp-cutoff-powerlaw-3fgl-spectral-model`.

    Parameters
    ----------
    index : `~astropy.units.Quantity`
        :math:`\Gamma`
    amplitude : `~astropy.units.Quantity`
        :math:`\phi_0`
    reference : `~astropy.units.Quantity`
        :math:`E_0`
    ecut : `~astropy.units.Quantity`
        :math:`E_{C}`
    """

    tag = ["ExpCutoffPowerLaw3FGLSpectralModel", "ecpl-3fgl"]
    index = Parameter("index", 1.5)
    amplitude = Parameter(
        "amplitude", "1e-12 cm-2 s-1 TeV-1", scale_method="scale10", interp="log"
    )
    reference = Parameter("reference", "1 TeV", frozen=True)
    ecut = Parameter("ecut", "10 TeV")

    @staticmethod
    def evaluate(energy, index, amplitude, reference, ecut):
        """Evaluate the model (static function)."""
        pwl = amplitude * (energy / reference) ** (-index)
        cutoff = np.exp((reference - energy) / ecut)
        return pwl * cutoff


class SuperExpCutoffPowerLaw3FGLSpectralModel(SpectralModel):
    r"""Spectral super exponential cutoff power-law model used for 3FGL.

    For more information see :ref:`super-exp-cutoff-powerlaw-3fgl-spectral-model`.

    .. math::
        \phi(E) = \phi_0 \cdot \left(\frac{E}{E_0}\right)^{-\Gamma_1}
                  \exp \left( \left(\frac{E_0}{E_{C}} \right)^{\Gamma_2} -
                              \left(\frac{E}{E_{C}} \right)^{\Gamma_2}
                              \right)

    Parameters
    ----------
    index_1 : `~astropy.units.Quantity`
        :math:`\Gamma_1`
    index_2 : `~astropy.units.Quantity`
        :math:`\Gamma_2`
    amplitude : `~astropy.units.Quantity`
        :math:`\phi_0`
    reference : `~astropy.units.Quantity`
        :math:`E_0`
    ecut : `~astropy.units.Quantity`
        :math:`E_{C}`
    """

    tag = ["SuperExpCutoffPowerLaw3FGLSpectralModel", "secpl-3fgl"]
    amplitude = Parameter(
        "amplitude", "1e-12 cm-2 s-1 TeV-1", scale_method="scale10", interp="log"
    )
    reference = Parameter("reference", "1 TeV", frozen=True)
    ecut = Parameter("ecut", "10 TeV")
    index_1 = Parameter("index_1", 1.5)
    index_2 = Parameter("index_2", 2)

    @staticmethod
    def evaluate(energy, amplitude, reference, ecut, index_1, index_2):
        """Evaluate the model (static function)."""
        pwl = amplitude * (energy / reference) ** (-index_1)
        cutoff = np.exp((reference / ecut) ** index_2 - (energy / ecut) ** index_2)
        return pwl * cutoff


class SuperExpCutoffPowerLaw4FGLSpectralModel(SpectralModel):
    r"""Spectral super exponential cutoff power-law model used for 4FGL.

    For more information see :ref:`super-exp-cutoff-powerlaw-4fgl-spectral-model`.

    Parameters
    ----------
    index_1 : `~astropy.units.Quantity`
        :math:`\Gamma_1`
    index_2 : `~astropy.units.Quantity`
        :math:`\Gamma_2`
    amplitude : `~astropy.units.Quantity`
        :math:`\phi_0`
    reference : `~astropy.units.Quantity`
        :math:`E_0`
    expfactor : `~astropy.units.Quantity`
        :math:`a`, given as dimensionless value but
        internally assumes unit of :math:`[E_0]` power :math:`-\Gamma_2`
    """

    tag = ["SuperExpCutoffPowerLaw4FGLSpectralModel", "secpl-4fgl"]
    amplitude = Parameter(
        "amplitude", "1e-12 cm-2 s-1 TeV-1", scale_method="scale10", interp="log"
    )
    reference = Parameter("reference", "1 TeV", frozen=True)
    expfactor = Parameter("expfactor", "1e-2")
    index_1 = Parameter("index_1", 1.5)
    index_2 = Parameter("index_2", 2)

    @staticmethod
    def evaluate(energy, amplitude, reference, expfactor, index_1, index_2):
        """Evaluate the model (static function)."""
        pwl = amplitude * (energy / reference) ** (-index_1)
        cutoff = np.exp(
            expfactor
            / reference.unit ** index_2
            * (reference ** index_2 - energy ** index_2)
        )
        return pwl * cutoff


class LogParabolaSpectralModel(SpectralModel):
    r"""Spectral log parabola model.

    For more information see :ref:`logparabola-spectral-model`.

    Parameters
    ----------
    amplitude : `~astropy.units.Quantity`
        :math:`\phi_0`
    reference : `~astropy.units.Quantity`
        :math:`E_0`
    alpha : `~astropy.units.Quantity`
        :math:`\alpha`
    beta : `~astropy.units.Quantity`
        :math:`\beta`

    See Also
    --------
    LogParabolaNormSpectralModel

    """
    tag = ["LogParabolaSpectralModel", "lp"]
    amplitude = Parameter(
        "amplitude", "1e-12 cm-2 s-1 TeV-1", scale_method="scale10", interp="log"
    )
    reference = Parameter("reference", "10 TeV", frozen=True)
    alpha = Parameter("alpha", 2)
    beta = Parameter("beta", 1)

    @classmethod
    def from_log10(cls, amplitude, reference, alpha, beta):
        """Construct from :math:`log_{10}` parametrization."""
        beta_ = beta / np.log(10)
        return cls(amplitude=amplitude, reference=reference, alpha=alpha, beta=beta_)

    @staticmethod
    def evaluate(energy, amplitude, reference, alpha, beta):
        """Evaluate the model (static function)."""
        xx = energy / reference
        exponent = -alpha - beta * np.log(xx)
        return amplitude * np.power(xx, exponent)

    @property
    def e_peak(self):
        r"""Spectral energy distribution peak energy (`~astropy.units.Quantity`).

        This is the peak in E^2 x dN/dE and is given by:

        .. math::
            E_{Peak} = E_{0} \exp{ (2 - \alpha) / (2 * \beta)}
        """
        reference = self.reference.quantity
        alpha = self.alpha.quantity
        beta = self.beta.quantity
        return reference * np.exp((2 - alpha) / (2 * beta))


class LogParabolaNormSpectralModel(SpectralModel):
    r"""Norm spectral log parabola model.

    Parameters
    ----------
    norm : `~astropy.units.Quantity`
        :math:`\phi_0`
    reference : `~astropy.units.Quantity`
        :math:`E_0`
    alpha : `~astropy.units.Quantity`
        :math:`\alpha`
    beta : `~astropy.units.Quantity`
        :math:`\beta`

    See Also
    --------
    LogParabolaSpectralModel
    """
    tag = ["LogParabolaNormSpectralModel", "lp-norm"]
    norm = Parameter("norm", 1, unit="", interp="log")
    reference = Parameter("reference", "10 TeV", frozen=True)
    alpha = Parameter("alpha", 2)
    beta = Parameter("beta", 1)

    @classmethod
    def from_log10(cls, norm, reference, alpha, beta):
        """Construct from :math:`log_{10}` parametrization."""
        beta_ = beta / np.log(10)
        return cls(norm=norm, reference=reference, alpha=alpha, beta=beta_)

    @staticmethod
    def evaluate(energy, norm, reference, alpha, beta):
        """Evaluate the model (static function)."""
        xx = energy / reference
        exponent = -alpha - beta * np.log(xx)
        return norm * np.power(xx, exponent)


class TemplateSpectralModel(SpectralModel):
    """A model generated from a table of energy and value arrays.

    For more information see :ref:`template-spectral-model`.

    Parameters
    ----------
    energy : `~astropy.units.Quantity`
        Array of energies at which the model values are given
    values : array
        Array with the values of the model at energies ``energy``.
    interp_kwargs : dict
        Interpolation keyword arguments passed to `scipy.interpolate.RegularGridInterpolator`.
        By default all values outside the interpolation range are set to zero.
        If you want to apply linear extrapolation you can pass `interp_kwargs={'fill_value':
        'extrapolate', 'kind': 'linear'}`. If you want to choose the interpolation
        scaling applied to values, you can use `interp_kwargs={"values_scale": "log"}`.
    meta : dict, optional
        Meta information, meta['filename'] will be used for serialization
    """

    tag = ["TemplateSpectralModel", "template"]

    def __init__(
        self,
        energy,
        values,
        interp_kwargs=None,
        meta=None,
    ):
        self.energy = energy
        self.values = u.Quantity(values, copy=False)
        self.meta = dict() if meta is None else meta
        interp_kwargs = interp_kwargs or {}
        interp_kwargs.setdefault("values_scale", "log")
        interp_kwargs.setdefault("points_scale", ("log",))

        self._evaluate = ScaledRegularGridInterpolator(
            points=(energy,), values=values, **interp_kwargs
        )

        super().__init__()

    @classmethod
    def read_xspec_model(cls, filename, param, **kwargs):
        """Read XSPEC table model.

        The input is a table containing absorbed values from a XSPEC model as a
        function of energy.

        TODO: Format of the file should be described and discussed in
        https://gamma-astro-data-formats.readthedocs.io/en/latest/index.html

        Parameters
        ----------
        filename : str
            File containing the XSPEC model
        param : float
            Model parameter value

        Examples
        --------
        Fill table from an EBL model (Franceschini, 2008)

        >>> from gammapy.modeling.models import TemplateSpectralModel
        >>> filename = '$GAMMAPY_DATA/ebl/ebl_franceschini.fits.gz'
        >>> table_model = TemplateSpectralModel.read_xspec_model(filename=filename, param=0.3)
        """
        filename = make_path(filename)

        # Check if parameter value is in range
        table_param = Table.read(filename, hdu="PARAMETERS")
        pmin = table_param["MINIMUM"]
        pmax = table_param["MAXIMUM"]
        if param < pmin or param > pmax:
            raise ValueError(f"Out of range: param={param}, min={pmin}, max={pmax}")

        # Get energy values
        table_energy = Table.read(filename, hdu="ENERGIES")
        energy_lo = table_energy["ENERG_LO"]
        energy_hi = table_energy["ENERG_HI"]

        # set energy to log-centers
        energy = np.sqrt(energy_lo * energy_hi)

        # Get spectrum values (no interpolation, take closest value for param)
        table_spectra = Table.read(filename, hdu="SPECTRA")
        idx = np.abs(table_spectra["PARAMVAL"] - param).argmin()
        values = u.Quantity(table_spectra[idx][1], "", copy=False)  # no dimension

        kwargs.setdefault("interp_kwargs", {"values_scale": "lin"})
        return cls(energy=energy, values=values, **kwargs)

    def evaluate(self, energy):
        """Evaluate the model (static function)."""
        return self._evaluate((energy,), clip=True)

    def to_dict(self, full_output=False):
        return {
            "type": self.tag[0],
            "energy": {
                "data": self.energy.data.tolist(),
                "unit": str(self.energy.unit),
            },
            "values": {
                "data": self.values.data.tolist(),
                "unit": str(self.values.unit),
            },
        }

    @classmethod
    def from_dict(cls, data):
        energy = u.Quantity(data["energy"]["data"], data["energy"]["unit"])
        values = u.Quantity(data["values"]["data"], data["values"]["unit"])
        return cls(energy=energy, values=values)

    @classmethod
    def from_region_map(cls, map, **kwargs):
        """Create model from region map"""
        energy = map.geom.axes["energy_true"].center
        values = map.quantity[:, 0, 0]
        return cls(energy=energy, values=values, **kwargs)


class ScaleSpectralModel(SpectralModel):
    """Wrapper to scale another spectral model by a norm factor.

    Parameters
    ----------
    model : `SpectralModel`
        Spectral model to wrap.
    norm : float
        Multiplicative norm factor for the model value.
    """

    tag = ["ScaleSpectralModel", "scale"]
    norm = Parameter("norm", 1, unit="", interp="log")

    def __init__(self, model, norm=norm.quantity):
        self.model = model
        self._covariance = None
        super().__init__(norm=norm)

    def evaluate(self, energy, norm):
        return norm * self.model(energy)

    def integral(self, energy_min, energy_max, **kwargs):
        return self.norm.value * self.model.integral(energy_min, energy_max, **kwargs)


class EBLAbsorptionNormSpectralModel(SpectralModel):
    r"""Gamma-ray absorption models.

    For more information see :ref:`absorption-spectral-model`.

    Parameters
    ----------
    energy : `~astropy.units.Quantity`
        Energy node values
    param : `~astropy.units.Quantity`
        Parameter node values
    data : `~astropy.units.Quantity`
        Model value
    redshift : float
        Redshift of the absorption model
    alpha_norm: float
        Norm of the EBL model
    interp_kwargs : dict
        Interpolation option passed to `ScaledRegularGridInterpolator`.
        By default the models are extrapolated outside the range. To prevent
        this and raise an error instead use interp_kwargs = {"extrapolate": False}
    """

    tag = ["EBLAbsorptionNormSpectralModel", "ebl-norm"]
    alpha_norm = Parameter("alpha_norm", 1.0, frozen=True)
    redshift = Parameter("redshift", 0.1, frozen=True)

    def __init__(self, energy, param, data, redshift, alpha_norm, interp_kwargs=None):
        self.filename = None
        # set values log centers
        self.param = param
        self.energy = energy
        self.energy = energy
        self.data = u.Quantity(data, copy=False)

        interp_kwargs = interp_kwargs or {}
        interp_kwargs.setdefault("points_scale", ("lin", "log"))
        interp_kwargs.setdefault("values_scale", "log")
        interp_kwargs.setdefault("extrapolate", True)

        self._evaluate_table_model = ScaledRegularGridInterpolator(
            points=(self.param, self.energy), values=self.data, **interp_kwargs
        )
        super().__init__(redshift=redshift, alpha_norm=alpha_norm)

    def to_dict(self, full_output=False):
        data = super().to_dict(full_output=full_output)
        if self.filename is None:
            data["energy"] = {
                "data": self.energy.data.tolist(),
                "unit": str(self.energy.unit),
            }
            data["param"] = {
                "data": self.param.data.tolist(),
                "unit": str(self.param.unit),
            }
            data["values"] = {
                "data": self.data.data.tolist(),
                "unit": str(self.data.unit),
            }
        else:
            data["filename"] = str(self.filename)
        return data

    @classmethod
    def from_dict(cls, data):
        redshift = [p["value"] for p in data["parameters"] if p["name"] == "redshift"][
            0
        ]
        alpha_norm = [
            p["value"] for p in data["parameters"] if p["name"] == "alpha_norm"
        ][0]
        if "filename" in data:
            return cls.read(data["filename"], redshift=redshift, alpha_norm=alpha_norm)
        else:
            energy = u.Quantity(data["energy"]["data"], data["energy"]["unit"])
            param = u.Quantity(data["param"]["data"], data["param"]["unit"])
            values = u.Quantity(data["values"]["data"], data["values"]["unit"])
            return cls(
                energy=energy,
                param=param,
                data=values,
                redshift=redshift,
                alpha_norm=alpha_norm,
            )

    @classmethod
    def read(cls, filename, redshift=0.1, alpha_norm=1, interp_kwargs=None):
        """Build object from an XSPEC model.

        Todo: Format of XSPEC binary files should be referenced at https://gamma-astro-data-formats.readthedocs.io/en/latest/

        Parameters
        ----------

        filename : str
            File containing the model.
        redshift : float
            Redshift of the absorption model
        alpha_norm: float
            Norm of the EBL model
        interp_kwargs : dict
            Interpolation option passed to `ScaledRegularGridInterpolator`.

        """
        # Create EBL data array
        filename = make_path(filename)
        table_param = Table.read(filename, hdu="PARAMETERS")

        # TODO: for some reason the table contain duplicated values
        param, idx = np.unique(table_param[0]["VALUE"], return_index=True)

        # Get energy values
        table_energy = Table.read(filename, hdu="ENERGIES")
        energy_lo = u.Quantity(
            table_energy["ENERG_LO"], "keV", copy=False
        )  # unit not stored in file
        energy_hi = u.Quantity(
            table_energy["ENERG_HI"], "keV", copy=False
        )  # unit not stored in file
        energy = np.sqrt(energy_lo * energy_hi)

        # Get spectrum values
        table_spectra = Table.read(filename, hdu="SPECTRA")
        data = table_spectra["INTPSPEC"].data[idx, :]
        model = cls(
            energy=energy,
            param=param,
            data=data,
            redshift=redshift,
            alpha_norm=alpha_norm,
            interp_kwargs=interp_kwargs,
        )
        model.filename = filename
        return model

    @classmethod
    def read_builtin(
        cls, reference="dominguez", redshift=0.1, alpha_norm=1, interp_kwargs=None
    ):
        """Read  from one of the built-in absorption models.

        Parameters
        ----------
        reference : {'franceschini', 'dominguez', 'finke'}
            name of one of the available model in gammapy-data
        redshift : float
            Redshift of the absorption model
        alpha_norm: float
            Norm of the EBL model

        References
        ----------
        .. [1] Franceschini et al., "Extragalactic optical-infrared background radiation, its time evolution and the cosmic photon-photon opacity",
            `Link <https://ui.adsabs.harvard.edu/abs/2008A%26A...487..837F>`__
        .. [2] Dominguez et al., " Extragalactic background light inferred from AEGIS galaxy-SED-type fractions"
            `Link <https://ui.adsabs.harvard.edu/abs/2011MNRAS.410.2556D>`__
        .. [3] Finke et al., "Modeling the Extragalactic Background Light from Stars and Dust"
            `Link <https://ui.adsabs.harvard.edu/abs/2010ApJ...712..238F>`__

        """
        models = dict()
        models["franceschini"] = "$GAMMAPY_DATA/ebl/ebl_franceschini.fits.gz"
        models["dominguez"] = "$GAMMAPY_DATA/ebl/ebl_dominguez11.fits.gz"
        models["finke"] = "$GAMMAPY_DATA/ebl/frd_abs.fits.gz"

        return cls.read(
            models[reference], redshift, alpha_norm, interp_kwargs=interp_kwargs
        )

    def evaluate(self, energy, redshift, alpha_norm):
        """Evaluate model for energy and parameter value."""
        absorption = np.clip(self._evaluate_table_model((redshift, energy)), 0, 1)
        return np.power(absorption, alpha_norm)


class NaimaSpectralModel(SpectralModel):
    r"""A wrapper for Naima models.

    For more information see :ref:`naima-spectral-model`.

    Parameters
    ----------
    radiative_model : `~naima.models.BaseRadiative`
        An instance of a radiative model defined in `~naima.models`
    distance : `~astropy.units.Quantity`, optional
        Distance to the source. If set to 0, the intrinsic differential
        luminosity will be returned. Default is 1 kpc
    seed : str or list of str, optional
        Seed photon field(s) to be considered for the `radiative_model` flux computation,
        in case of a `~naima.models.InverseCompton` model. It can be a subset of the
        `seed_photon_fields` list defining the `radiative_model`. Default is the whole list
        of photon fields
    nested_models : dict
        Additionnal parameters for nested models not supplied by the radiative model,
        for now this is used  only for synchrotron self-compton model
    """

    tag = ["NaimaSpectralModel", "naima"]

    def __init__(
        self, radiative_model, distance=1.0 * u.kpc, seed=None, nested_models=None
    ):
        import naima

        self.radiative_model = radiative_model
        self._particle_distribution = self.radiative_model.particle_distribution
        self.distance = u.Quantity(distance)
        self.seed = seed

        if nested_models is None:
            nested_models = {}

        self.nested_models = nested_models

        if isinstance(self._particle_distribution, naima.models.TableModel):
            param_names = ["amplitude"]
        else:
            param_names = self._particle_distribution.param_names

        parameters = []

        for name in param_names:
            value = getattr(self._particle_distribution, name)
            parameter = Parameter(name, value)
            parameters.append(parameter)

        # In case of a synchrotron radiative model, append B to the fittable parameters
        if "B" in self.radiative_model.param_names:
            value = getattr(self.radiative_model, "B")
            parameter = Parameter("B", value)
            parameters.append(parameter)

        # In case of a synchrotron self compton model, append B and Rpwn to the fittable parameters
        if (
            isinstance(self.radiative_model, naima.models.InverseCompton)
            and "SSC" in self.nested_models
        ):
            B = self.nested_models["SSC"]["B"]
            radius = self.nested_models["SSC"]["radius"]
            parameters.append(Parameter("B", B))
            parameters.append(Parameter("radius", radius, frozen=True))

        for p in parameters:
            p.scale_method = "scale10"

        self.default_parameters = Parameters(parameters)
        super().__init__()

    def _evaluate_ssc(
        self,
        energy,
    ):
        """
        Compute photon density spectrum from synchrotron emission for synchrotron self-compton model,
        assuming uniform synchrotron emissivity inside a sphere of radius R
        (see Section 4.1 of Atoyan & Aharonian 1996)

        based on :
        "https://naima.readthedocs.io/en/latest/examples.html#crab-nebula-ssc-model"

        """
        import naima

        SYN = naima.models.Synchrotron(
            self._particle_distribution,
            B=self.B.quantity,
            Eemax=self.radiative_model.Eemax,
            Eemin=self.radiative_model.Eemin,
        )

        Esy = np.logspace(-7, 9, 100) * u.eV
        Lsy = SYN.flux(Esy, distance=0 * u.cm)  # use distance 0 to get luminosity
        phn_sy = Lsy / (4 * np.pi * self.radius.quantity ** 2 * const.c) * 2.24
        # The factor 2.24 comes from the assumption on uniform synchrotron
        # emissivity inside a sphere

        if "SSC" not in self.radiative_model.seed_photon_fields:
            self.radiative_model.seed_photon_fields["SSC"] = {
                "isotropic": True,
                "type": "array",
                "energy": Esy,
                "photon_density": phn_sy,
            }
        else:
            self.radiative_model.seed_photon_fields["SSC"]["photon_density"] = phn_sy

        dnde = self.radiative_model.flux(
            energy, seed=self.seed, distance=self.distance
        ) + SYN.flux(energy, distance=self.distance)
        return dnde

    def evaluate(self, energy, **kwargs):
        """Evaluate the model."""
        import naima

        for name, value in kwargs.items():
            setattr(self._particle_distribution, name, value)

        if "B" in self.radiative_model.param_names:
            self.radiative_model.B = self.B.quantity

        if (
            isinstance(self.radiative_model, naima.models.InverseCompton)
            and "SSC" in self.nested_models
        ):
            dnde = self._evaluate_ssc(energy.flatten())
        elif self.seed is not None:
            dnde = self.radiative_model.flux(
                energy.flatten(), seed=self.seed, distance=self.distance
            )
        else:
            dnde = self.radiative_model.flux(energy.flatten(), distance=self.distance)

        dnde = dnde.reshape(energy.shape)
        unit = 1 / (energy.unit * u.cm ** 2 * u.s)
        return dnde.to(unit)

    def to_dict(self, full_output=True):
        # for full_output to True otherwise broken
        return super().to_dict(full_output=True)

    @classmethod
    def from_dict(cls, data):
        raise NotImplementedError(
            "Currently the NaimaSpectralModel cannot be read from YAML"
        )

    @classmethod
    def from_parameters(cls, parameters, **kwargs):
        raise NotImplementedError(
            "Currently the NaimaSpectralModel cannot be built from a list of parameters."
        )


class GaussianSpectralModel(SpectralModel):
    r"""Gaussian spectral model.

    For more information see :ref:`gaussian-spectral-model`.

    Parameters
    ----------
    norm : `~astropy.units.Quantity`
        :math:`N_0`
    mean : `~astropy.units.Quantity`
        :math:`\bar{E}`
    sigma : `~astropy.units.Quantity`
        :math:`\sigma`
    """

    tag = ["GaussianSpectralModel", "gauss"]
    norm = Parameter("norm", 1e-12 * u.Unit("cm-2 s-1"), interp="log")
    mean = Parameter("mean", 1 * u.TeV)
    sigma = Parameter("sigma", 2 * u.TeV)

    @staticmethod
    def evaluate(energy, norm, mean, sigma):
        return (
            norm
            / (sigma * np.sqrt(2 * np.pi))
            * np.exp(-((energy - mean) ** 2) / (2 * sigma ** 2))
        )

    def integral(self, energy_min, energy_max, **kwargs):
        r"""Integrate Gaussian analytically.

        .. math::
            F(E_{min}, E_{max}) = \frac{N_0}{2} \left[ erf(\frac{E - \bar{E}}{\sqrt{2} \sigma})\right]_{E_{min}}^{E_{max}}

        Parameters
        ----------
        energy_min, energy_max : `~astropy.units.Quantity`
            Lower and upper bound of integration range
        """
        # kwargs are passed to this function but not used
        # this is to get a consistent API with SpectralModel.integral()
        u_min = (
            (energy_min - self.mean.quantity) / (np.sqrt(2) * self.sigma.quantity)
        ).to_value("")
        u_max = (
            (energy_max - self.mean.quantity) / (np.sqrt(2) * self.sigma.quantity)
        ).to_value("")

        return (
            self.norm.quantity
            / 2
            * (scipy.special.erf(u_max) - scipy.special.erf(u_min))
        )

    def energy_flux(self, energy_min, energy_max):
        r"""Compute energy flux in given energy range analytically.

        .. math::
            G(E_{min}, E_{max}) =  \frac{N_0 \sigma}{\sqrt{2*\pi}}* \left[ - \exp(\frac{E_{min}-\bar{E}}{\sqrt{2} \sigma})
            \right]_{E_{min}}^{E_{max}} + \frac{N_0 * \bar{E}}{2} \left[ erf(\frac{E - \bar{E}}{\sqrt{2} \sigma})
             \right]_{E_{min}}^{E_{max}}


        Parameters
        ----------
        energy_min, energy_max : `~astropy.units.Quantity`
            Lower and upper bound of integration range.
        """
        u_min = (
            (energy_min - self.mean.quantity) / (np.sqrt(2) * self.sigma.quantity)
        ).to_value("")
        u_max = (
            (energy_max - self.mean.quantity) / (np.sqrt(2) * self.sigma.quantity)
        ).to_value("")
        a = self.norm.quantity * self.sigma.quantity / np.sqrt(2 * np.pi)
        b = self.norm.quantity * self.mean.quantity / 2
        return a * (np.exp(-(u_min ** 2)) - np.exp(-(u_max ** 2))) + b * (
            scipy.special.erf(u_max) - scipy.special.erf(u_min)
        )<|MERGE_RESOLUTION|>--- conflicted
+++ resolved
@@ -8,12 +8,8 @@
 from astropy import constants as const
 from astropy.table import Table
 from astropy.utils.decorators import classproperty
-<<<<<<< HEAD
-from gammapy.maps import MapAxis
-=======
 from astropy.visualization import quantity_support
 from gammapy.maps import MapAxis, RegionNDMap
->>>>>>> e744b42c
 from gammapy.modeling import Parameter, Parameters
 from gammapy.utils.integrate import trapz_loglog
 from gammapy.utils.interpolation import (
@@ -121,11 +117,7 @@
 
     def _propagate_error(self, epsilon, fct, **kwargs):
         """Evaluate error for a given function with uncertainty propagation.
-<<<<<<< HEAD
-        
-=======
-
->>>>>>> e744b42c
+
         Parameters
         ----------
         fct : `~astropy.units.Quantity`
@@ -135,11 +127,7 @@
             fraction of the parameter error.
         **kwargs : dict
             Keyword argument
-<<<<<<< HEAD
-        
-=======
-
->>>>>>> e744b42c
+
         Returns
         -------
         f_cov : `~astropy.units.Quantity`
@@ -279,8 +267,6 @@
             energy_max=energy_max,
             **kwargs,
         )
-<<<<<<< HEAD
-=======
 
     def reference_fluxes(self, energy_axis):
         """Get reference fluxes for a given energy axis.
@@ -332,7 +318,6 @@
             raise ValueError(f"Not a valid SED type: '{sed_type}'")
 
         return flux, flux_err
->>>>>>> e744b42c
 
     def plot(
         self,
@@ -489,14 +474,7 @@
         if energy_power > 0:
             ax.set_ylabel(f"e{energy_power} * {sed_type} [{ax.yaxis.units}]")
         else:
-<<<<<<< HEAD
-            ax.set_ylabel(f"Flux [{y.unit}]")
-
-        ax.set_xscale("log", nonpositive="clip")
-        ax.set_yscale("log", nonpositive="clip")
-=======
             ax.set_ylabel(f"{sed_type} [{ax.yaxis.units}]")
->>>>>>> e744b42c
 
         ax.set_xscale("log", nonpositive="clip")
         ax.set_yscale("log", nonpositive="clip")
