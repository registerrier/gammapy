--- conflicted
+++ resolved
@@ -479,11 +479,7 @@
         return u.Quantity(values, unit)
 
     def lightcurve(self, interval="1-year"):
-<<<<<<< HEAD
-        """Lightcurve (`~gammapy.estimators.LightCurve`).
-=======
         """Lightcurve (`~gammapy.estimators.FluxPoints`).
->>>>>>> e744b42c
 
         Parameters
         ----------
@@ -494,56 +490,14 @@
 
         if interval == "1-year":
             tag = "Flux_History"
-<<<<<<< HEAD
-=======
             time_axis = self.data["time_axis"]
             tag_sqrt_ts = "Sqrt_TS_History"
->>>>>>> e744b42c
         elif interval == "2-month":
             tag = "Flux2_History"
             if tag not in self.data:
                 raise ValueError(
                     "Only '1-year' interval is available for this catalogue version"
                 )
-<<<<<<< HEAD
-        else:
-            raise ValueError("Time intervals available are '1-year' or '2-month'")
-
-        flux = self.data[tag]
-        # Flux error is given as asymmetric high/low
-        flux_errn = -self.data[f"Unc_{tag}"][:, 0]
-        flux_errp = self.data[f"Unc_{tag}"][:, 1]
-
-        # Really the time binning is stored in a separate HDU in the FITS
-        # catalog file called `Hist_Start`, with a single column `Hist_Start`
-        # giving the time binning in MET (mission elapsed time)
-        # This is not available here for now.
-        # TODO: read that info in `SourceCatalog3FGL` and pass it down to the
-        # `SourceCatalogObject3FGL` object somehow.
-
-        # For now, we just hard-code the start and stop time and assume
-        # equally-spaced time intervals. This is roughly correct,
-        # for plotting the difference doesn't matter, only for analysis
-        time_start = Time("2008-08-04T15:43:36.0000")
-        n_points = len(flux)
-        if n_points in [8, 48]:
-            # 8 = 1/years * 8 years
-            # 48 = (12 month/year / 2month) * 8 years
-            time_end = Time("2016-08-02T05:44:11.9999")
-        else:
-            time_end = Time("2018-08-02T05:44:11.9999")
-        time_step = (time_end - time_start) / n_points
-        time_bounds = time_start + np.arange(n_points + 1) * time_step
-
-        table = Table(
-            [
-                Column(time_bounds[:-1].utc.mjd, "time_min"),
-                Column(time_bounds[1:].utc.mjd, "time_max"),
-                Column(flux, "flux"),
-                Column(flux_errp, "flux_errp"),
-                Column(flux_errn, "flux_errn"),
-            ]
-=======
 
             time_axis = self.data["time_axis_2"]
             tag_sqrt_ts = "Sqrt_TS2_History"
@@ -569,7 +523,6 @@
             sed_type="flux",
             reference_model=self.sky_model(),
             meta=self.flux_points.meta.copy()
->>>>>>> e744b42c
         )
 
 
